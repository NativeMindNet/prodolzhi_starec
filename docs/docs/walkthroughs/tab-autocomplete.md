--- conflicted
+++ resolved
@@ -1,8 +1,6 @@
 # Tab Autocomplete (beta)
 
 Continue now provides support for tab autocomplete in [VS Code](https://marketplace.visualstudio.com/items?itemName=Continue.continue) and [JetBrains IDEs](https://plugins.jetbrains.com/plugin/22707-continue/edit). We will be greatly improving the experience over the next few releases, and it is always helpful to hear feedback. If you have any problems or suggestions, please let us know in our [Discord](https://discord.gg/vapESyrFmJ).
-<<<<<<< HEAD
-=======
 
 ## Setting up with Starcoder 7b (recommended)
 
@@ -19,7 +17,6 @@
   }
 }
 ```
->>>>>>> 30126393
 
 ## Setting up with Ollama (default)
 
@@ -81,10 +78,7 @@
 - `multilineCompletions`: Whether to enable multiline completions ("always", "never", or "auto"). Defaults to "auto".
 - `useCache`: Whether to cache and reuse completions when the prompt is the same as a previous one. May be useful to disable for testing purposes.
 - `useOtherFiles`: Whether to include context from files outside of the current one. Turning this off should be expected to reduce the accuracy of completions, but might be good for testing.
-<<<<<<< HEAD
 - `disable`: Disable autocomplete (can also be done from IDE settings)
-=======
->>>>>>> 30126393
 
 ### Full example
 
