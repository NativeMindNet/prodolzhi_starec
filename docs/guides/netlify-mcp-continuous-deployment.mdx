---
title: "Netlify Performance Optimization Cookbook"
description: "Optimize web performance with A/B testing, automated monitoring, and data-driven improvements using Netlify MCP and Continue."
sidebarTitle: "Using Netlify MCP for Performance Optimization"
---

<Card title="Ship Faster Code, Not Slower Sites" icon="gauge-high">
  Use AI to automatically monitor performance metrics, run A/B tests between
  branches, and get actionable optimization suggestions based on real user data
  from Netlify Analytics
</Card>

<Info>
  **Did You Know?** Netlify is more than just static hosting! It offers:
  - [Split Testing](https://docs.netlify.com/site-deploys/split-testing/) for A/B testing branches
  - [Analytics](https://docs.netlify.com/analytics/get-started/) with Core Web Vitals tracking
  - [Edge Functions](https://docs.netlify.com/edge-functions/overview/) for personalization at the edge
  - [Build Plugins](https://docs.netlify.com/integrations/build-plugins/) ecosystem with 100+ integrations
  - [Forms](https://docs.netlify.com/forms/setup/) with built-in spam protection
  - [Identity](https://docs.netlify.com/visitor-access/identity/) for user authentication
  - [Large Media](https://docs.netlify.com/large-media/overview/) for Git LFS support

This guide shows you how to leverage these features through natural language with Continue CLI!

</Info>

## What You'll Learn

This cookbook teaches you to:

- Run [A/B tests](https://docs.netlify.com/site-deploys/split-testing/) between branches to measure performance impact
- Monitor [Core Web Vitals](https://docs.netlify.com/analytics/get-started/#core-web-vitals) and build performance metrics
- Automatically block deploys that degrade performance using [Deploy Contexts](https://docs.netlify.com/site-deploys/overview/#deploy-contexts)
- Optimize build times with [Build Plugins](https://docs.netlify.com/integrations/build-plugins/) and bundle sizes with AI assistance

## Prerequisites

- GitHub repository with a web project
- [Netlify account](https://netlify.com) (free tier works)
- Node.js 22+ installed (required for Netlify)
- [Continue CLI](https://docs.continue.dev/guides/cli) (`npm i -g @continuedev/cli`)
- [Netlify MCP](https://hub.continue.dev/netlify/netlify-mcp) configured
- [Netlify Development Rules](https://hub.continue.dev/netlify/netlify-development) (recommended)

## Quick Setup

<Steps>
  <Step title="Install Continue CLI">
    ```bash
    npm i -g @continuedev/cli
    ```
  </Step>

<Step title="Configure Netlify MCP">
  1. Install Netlify CLI: `npm i -g netlify-cli` 2. Authenticate with Netlify:
  `netlify login` 3. Visit [Netlify MCP on Continue
  Hub](https://hub.continue.dev/netlify/netlify-mcp) 4. Follow the configuration
  instructions for your editor
</Step>

  <Step title="Add Development Rules">
    Install the [Netlify Development Rules](https://hub.continue.dev/netlify/netlify-development) bundle for best practices:

    1. Visit the bundle page on Continue Hub
    2. Click **"Install Rules"**
    3. Rules automatically apply to your agent

  </Step>

  <Step title="Verify Setup">
    Test the connection with cn CLI:

    ```bash
    cn
    # Then in TUI mode:
    "Check my Netlify auth and list sites"
    ```

  </Step>
</Steps>

<Info>
  The Netlify Development Rules bundle includes guardrails for: - Proper
  `.gitignore` configuration - Function structure and placement - Edge function
  constraints - Local development best practices
</Info>

## Performance Optimization Steps

### Step 1: Baseline Performance Metrics

Establish your current performance baseline using cn CLI:

```bash
# Start cn in TUI mode
cn

# Then ask:
"Show my site's Core Web Vitals and build times"
```

<Tip>
  **Test in Plan Mode First**: Before making performance optimizations that
  might affect your site, test your prompts in plan mode (see the [Plan Mode
  Guide](/guides/plan-mode-guide); press **Shift+Tab** to switch modes). This
  shows you what the agent will do without executing it. For example: `"Set up
  A/B testing between main and feature branch with performance monitoring"`
</Tip>

<Info>

<<<<<<< HEAD
  Netlify automatically tracks:
  - **Build Performance**: Compile times, cache hits
  - **Runtime Performance**: Core Web Vitals, Time to Interactive
  - **Resource Usage**: Bandwidth, function execution times

=======
    Netlify automatically tracks: 
    - **Build Performance**: Compile times, cache
    hits 
    - **Runtime Performance**: Core Web Vitals, Time to Interactive 
    -  **Resource Usage**: Bandwidth, function execution times
    
>>>>>>> 4e3eacb3
</Info>

### Step 2: A/B Test Branch Performance

Compare performance between branches:

```bash
# In cn TUI mode:
"Set up A/B test between main and feature branch on Netlify:
- Split traffic 50/50 between branches
- Track Core Web Vitals for each variant
- Monitor conversion metrics and bounce rate
- Enable analytics to measure performance impact
- Configure cookie-based visitor persistence
- Set test duration for 1000 unique visitors
- Auto-conclude test when statistical significance reached
Report winner based on performance + conversion metrics"
```

<Info>
  **Enhanced Analytics**: Combine Netlify's A/B testing with PostHog session
  recordings to understand not just which variant performs better, but why users
  behave differently. See our [PostHog session analysis
  guide](/guides/posthog-github-continuous-ai) to set up session tracking and
  create a complete continuous AI analytics workflow.
</Info>

### Step 3: Advanced Build Optimization with Netlify

Leverage Netlify's powerful build features to dramatically reduce build times:

```bash
# In cn TUI mode:
"Optimize my Netlify build performance using these features:

1. Enable Netlify Cache Plugin for dependency caching
   - Configure @netlify/plugin-cache for node_modules
   - Set up custom cache directories for .next/cache or .nuxt
   - Enable Gatsby's incremental builds if applicable

2. Set up Build Plugins from Netlify's ecosystem:
   - Install @netlify/plugin-lighthouse for performance monitoring
   - Add netlify-plugin-checklinks to prevent broken links
   - Configure netlify-plugin-submit-sitemap for SEO

3. Implement Conditional Builds:
   - Skip builds when only docs change (ignore: /docs/**)
   - Use build.ignore script for custom logic
   - Set up monorepo-specific build triggers

4. Configure concurrent builds for monorepos
   - Set base directory per package
   - Use pnpm workspaces or yarn workspaces

Show me the netlify.toml configuration and explain each optimization"
```

<Info>
  **Netlify Build Features You're Getting**:
  - [Build Caching](https://docs.netlify.com/configure-builds/build-caching/) - Persist dependencies between builds
  - [Build Plugins](https://docs.netlify.com/integrations/build-plugins/) - Extend build process with 100+ plugins
  - [Conditional Builds](https://docs.netlify.com/configure-builds/ignore-builds/) - Skip unnecessary builds
  - [Monorepo Support](https://docs.netlify.com/configure-builds/monorepos/) - Optimize multi-package repos

These features can reduce build times by 50-70% for most projects!

</Info>

<Tip>
  **Discover more optimization prompts!** The Netlify community has documented dozens of build optimization strategies in their [Support Guide: How can I optimize my Netlify build time](https://answers.netlify.com/t/support-guide-how-can-i-optimize-my-netlify-build-time/3907). 
  
  Use this guide as inspiration for cn CLI prompts not covered in this cookbook, such as:
  - `"Configure my builds to skip Dependabot PRs automatically"`
  - `"Set up custom ignore patterns for documentation-only changes"`
  - `"Optimize my Contentful webhooks to prevent duplicate builds"`
  - `"Show me how to use build hooks instead of automatic git triggers"`
  - `"Help me choose between Astro and Hugo based on build performance"`
  
  The community guide contains real-world scenarios that you can turn into AI-assisted solutions - just describe what you want to achieve and let cn CLI handle the implementation!
</Tip>

### Step 4: Bundle Analysis with Netlify's Built-in Tools

Use Netlify's bundle analyzer and optimization features:

```bash
# In cn TUI mode:
"Analyze and optimize my bundle using Netlify's tools:

1. Enable Netlify Bundle Analyzer:
   - Add @netlify/plugin-bundle-analyzer to plugins
   - Configure size thresholds in netlify.toml
   - Generate visual bundle reports

2. Set up Asset Optimization:
   - Enable automatic JS minification
   - Configure CSS optimization
   - Turn on HTML minification
   - Set up image processing pipeline

3. Implement Smart Code Splitting:
   - Analyze current chunks with the bundle analyzer
   - Identify components over 50KB for splitting
   - Configure webpack/vite for optimal chunking
   - Set up route-based code splitting

4. Configure Netlify's CDN for optimal delivery:
   - Set cache headers for static assets
   - Enable Brotli compression
   - Configure edge caching rules

Generate a full report with before/after bundle sizes"
```

<Card title="Netlify's Performance Arsenal" icon="rocket">

<<<<<<< HEAD
  **Features Available Through Netlify MCP**:
  - [Bundle Analyzer](https://docs.netlify.com/configure-builds/build-plugins/bundle-analyzer/): Visualize your JavaScript bundles
  - [Asset Optimization](https://docs.netlify.com/configure-builds/post-processing/): Automatic minification and compression
  - [Edge Network](https://docs.netlify.com/platform/edge-network/): Global CDN with smart caching
  - [Deploy Previews](https://docs.netlify.com/site-deploys/deploy-previews/): Test optimizations before production

=======
    **Features Available Through Netlify MCP**: 
    - [Bundle
    Analyzer](https://docs.netlify.com/configure-builds/build-plugins/bundle-analyzer/): Visualize your JavaScript bundles 
    - [Asset
    Optimization](https://docs.netlify.com/configure-builds/post-processing/):
    Automatic minification and compression 
    - [Edge
    Network](https://docs.netlify.com/platform/edge-network/): Global CDN with
    smart caching 
    - [Deploy
    Previews](https://docs.netlify.com/site-deploys/deploy-previews/): Test
    optimizations before production
  
>>>>>>> 4e3eacb3
</Card>

### Step 5: Image Optimization

Optimize images for better performance:

```bash
# In cn TUI mode:
"Set up Cloudinary image optimization for my Netlify site:
- Install @cloudinary/netlify-plugin via MCP
- Auto-convert images to WebP with fallbacks
- Generate responsive sizes (320w, 640w, 1024w, 1920w)
- Add lazy loading for all images
- Configure blur-up placeholders
- Update netlify.toml with Cloudinary settings
Target: Reduce image payload by 60-80% and improve LCP"
```

## Continuous Performance Monitoring

### Step 6: Performance Budget Enforcement with Lighthouse CI

Set and enforce performance budgets with automated testing:

```bash
# In cn TUI mode:
"Set up Lighthouse CI with performance budgets for my Netlify site:

Requirements:
- LCP must be < 2.5 seconds
- JavaScript bundle must be < 200KB
- Total size < 500KB
- Performance score >= 90

Setup needed:
1. Install @lhci/cli and @netlify/plugin-lighthouse
2. Create lighthouserc.js with these budget assertions
3. Configure netlify.toml to run checks on all deploys
4. Add GitHub status checks to block PRs that exceed budgets
5. Create performance dashboard at /lighthouse-reports

Please configure the complete Lighthouse CI setup with these budgets."
```

<Tip>
  This comprehensive setup will automatically test every deploy preview and
  production deployment, blocking any changes that violate your performance
  budgets.
</Tip>

### Step 7: Real User Monitoring with Netlify Analytics

Leverage Netlify's built-in analytics and integrate advanced RUM solutions:

```bash
# In cn TUI mode:
"Set up comprehensive Real User Monitoring for my Netlify site:

1. Configure Netlify Analytics Pro (requires Pro account):
   - Set up server-side analytics (no JS required)
   - Track Core Web Vitals (LCP, FID, CLS, INP)
   - Monitor top pages by performance score
   - Create custom performance alerts
   - Configure weekly performance reports

2. Integrate Web Vitals tracking:
   - Install web-vitals library for detailed metrics
   - Send metrics to Netlify Functions endpoint
   - Store performance data in Netlify Blobs
   - Create performance dashboard at /metrics

3. Set up Performance Alerts:
   - Alert when P75 LCP > 3 seconds
   - Notify if CLS increases by 20%
   - Monitor JavaScript error rates
   - Track 404s and broken resources
   - Send alerts to Slack via Netlify Functions

4. Configure Geographic Performance Monitoring:
   - Use Netlify Edge Functions to track region-specific metrics
   - Identify slow regions with Edge geo data
   - Compare performance across CDN nodes
   - Optimize edge caching for slow regions

5. Create Custom Performance Dashboard:
   - Build dashboard page using Netlify Functions
   - Display real-time Core Web Vitals
   - Show performance trends over time
   - Include browser and device breakdowns

Show me the complete implementation with all code and configurations"
```

<Warning>
  **Note**: Netlify Analytics Pro requires a paid Netlify Pro account ($19/month
  per site). The prompt above assumes you have this plan. For free tier users,
  focus on steps 2-5 which use Netlify Functions and Edge Functions to build
  custom analytics.
</Warning>

<Info>
  **Netlify Analytics Advantages**:
  - [Server-side Analytics](https://docs.netlify.com/analytics/get-started/) - No client-side JavaScript needed
  - [Core Web Vitals](https://docs.netlify.com/analytics/core-web-vitals/) - Automatic tracking of Google's metrics
  - [Custom Metrics](https://docs.netlify.com/functions/logs/) - Track any metric via Functions
  - [Edge Insights](https://docs.netlify.com/edge-functions/overview/#geolocation) - Geographic performance data
  - [No Cookie Banner Required](https://docs.netlify.com/analytics/get-started/#privacy) - GDPR compliant by default

Unlike Google Analytics, Netlify Analytics:

- Doesn't slow down your site (server-side)
- Captures 100% of traffic (no ad blockers)
- Respects user privacy (no cookies)
- Shows bot traffic separately
</Info>

<Tip>

<<<<<<< HEAD
  **Pro Tip**: Combine Netlify Analytics with Edge Functions to create a powerful RUM solution that:
  - Tracks performance by user segment
  - A/B tests performance optimizations
  - Personalizes content based on connection speed
  - Automatically serves lighter assets to slow connections

=======
    **Pro Tip**
    Combine Netlify Analytics with Edge Functions to create a
    powerful RUM solution that: 
    - Tracks performance by user segment 
    - A/B tests
    performance optimizations 
    - Personalizes content based on connection speed 
    - Automatically serves lighter assets to slow connections
  
>>>>>>> 4e3eacb3
</Tip>

## Automated Performance Checks

### GitHub Actions Performance Guard

Block PRs that degrade performance:

```yaml
name: Performance Check

on:
  pull_request:

jobs:
  performance:
    runs-on: ubuntu-latest
    steps:
      - uses: actions/checkout@v4
      - uses: actions/setup-node@v4
        with:
          node-version: "22"

      - name: Deploy and Test Performance
        id: perf
        # Note: These secrets are needed for direct Netlify API access in CI
        # The Continue Hub manages authentication separately for interactive use
        env:
          NETLIFY_AUTH_TOKEN: ${{ secrets.NETLIFY_AUTH_TOKEN }}
          NETLIFY_SITE_ID: ${{ secrets.NETLIFY_SITE_ID }}
        run: |
          npx @continuedev/cli@latest << 'EOF'
          Deploy PR preview and run Lighthouse.
          Compare scores with main branch.
          Output JSON with score deltas.
          EOF > performance.json

      - name: Comment Performance Results
        uses: actions/github-script@v7
        with:
          script: |
            const fs = require('fs');
            const perf = JSON.parse(fs.readFileSync('performance.json'));

            const emoji = perf.score_delta < -10 ? '🔴' :
                         perf.score_delta < 0 ? '🟡' : '🟢';

            const comment = `## ${emoji} Performance Impact

            | Metric | Main | PR | Delta |
            |--------|------|----|---------|
            | Performance Score | ${perf.main_score} | ${perf.pr_score} | ${perf.score_delta > 0 ? '+' : ''}${perf.score_delta} |
            | LCP | ${perf.main_lcp}s | ${perf.pr_lcp}s | ${perf.lcp_delta > 0 ? '+' : ''}${perf.lcp_delta}s |
            | Bundle Size | ${perf.main_bundle}KB | ${perf.pr_bundle}KB | ${perf.bundle_delta > 0 ? '+' : ''}${perf.bundle_delta}KB |

            ${perf.score_delta < -10 ? '⚠️ **This PR significantly degrades performance. Please optimize before merging.**' : ''}

            [View Full Report](${perf.report_url})`;

            github.rest.issues.createComment({
              issue_number: context.issue.number,
              owner: context.repo.owner,
              repo: context.repo.repo,
              body: comment
            });

            // Fail check if performance degrades significantly
            if (perf.score_delta < -10) {
              core.setFailed('Performance degraded by more than 10 points');
            }
```

<Warning>
  This workflow will: - **Block merge** if performance score drops >10 points -
  **Warn** on any performance regression - **Celebrate** improvements with green
  indicators
</Warning>

## Performance Testing Locally

### Step 8: Local Performance Testing

Test performance before deploying:

```bash
# In cn TUI mode:
"Run production build and measure bundle sizes"
```

### Step 9: Pre-commit Performance Checks

Prevent performance regressions before they happen:

```bash
# In cn TUI mode:
"Add pre-commit hooks for bundle size limits"
```

## Performance Troubleshooting

### Debug Performance Issues

Identify and fix performance bottlenecks:

```bash
# In cn TUI mode:
"Why did my performance score drop?"
```

### Performance Issue Quick Fixes

| Issue         | Quick Fix Command (in cn TUI)     |
| ------------- | --------------------------------- |
| Slow LCP      | `"Preload critical resources"`    |
| High CLS      | `"Add size attributes to images"` |
| Large bundles | `"Implement code splitting"`      |
| Slow builds   | `"Enable build caching"`          |
| Poor caching  | `"Configure cache headers"`       |

## What You've Accomplished

<Card title="Performance-First Development" icon="gauge-high">

<<<<<<< HEAD
  You've built an AI-powered performance optimization system that:
  - Automatically monitors Core Web Vitals
  - Runs A/B tests between branches
  - Blocks deployments that degrade performance
  - Provides actionable optimization suggestions

=======
    You've built an AI-powered performance optimization system that: 
    - Automatically monitors Core Web Vitals 
    - Runs A/B tests between branches 
    - Blocks deployments that degrade performance 
    - Provides actionable optimization
    suggestions
  
>>>>>>> 4e3eacb3
</Card>

## Discover Netlify's Hidden Performance Gems

Features many developers don't know Netlify offers:

<CardGroup cols={2}>
  <Card title="Edge Functions" icon="bolt">
<<<<<<< HEAD

    **[Netlify Edge Functions](https://docs.netlify.com/edge-functions/overview/)**
    - Run code at the edge, closer to users
    - Transform responses on-the-fly
    - A/B test at the edge level
    - Personalize content without client-side JS

=======
  
      **[Netlify Edge Functions](https://docs.netlify.com/edge-functions/overview/)**
      - Run code at the edge, closer to users
      - Transform responses on-the-fly
      - A/B test at the edge level
      - Personalize content without client-side JS
    
>>>>>>> 4e3eacb3
  </Card>

<Card title="Netlify Graph" icon="diagram-project">

<<<<<<< HEAD
  **[Netlify Graph](https://docs.netlify.com/graph/overview/)**
  - Unified GraphQL gateway for all your APIs
  - Automatic TypeScript generation
  - Built-in authentication handling
  - Zero client-side API keys needed

=======
    **[Netlify Graph](https://docs.netlify.com/graph/overview/)** 
    - Unified GraphQL gateway for all your APIs 
    - Automatic TypeScript generation 
    - Built-in authentication handling 
    - Zero client-side API keys needed
    
>>>>>>> 4e3eacb3
</Card>

<Card title="On-Demand Builders" icon="hammer">

  **[On-Demand Builders](https://docs.netlify.com/configure-builds/on-demand-builders/)**
  - Generate pages only when requested
  - Cache dynamically generated content
  - Perfect for large sites (10k+ pages)
  - Reduce build times dramatically

</Card>

  <Card title="Netlify Functions" icon="function">
    **[Background Functions](https://docs.netlify.com/functions/background-functions/)**
    - Run tasks up to 15 minutes
    - Process webhooks asynchronously
    - Handle heavy computations
    - No timeout worries
  </Card>
</CardGroup>

```bash
# Try these advanced features in cn TUI mode:
"Show me how to use Netlify Edge Functions for geo-based personalization"
"Set up On-Demand Builders for my blog with 5000 posts"
"Configure Background Functions for image processing"
```

## Performance Best Practices

The Netlify Performance Rules enforce:

<CardGroup cols={3}>
  <Card title="Build Optimization" icon="hammer">
    - Dependency caching enabled
    - Parallel builds when possible
    - Incremental compilation
    - Smart cache invalidation
  </Card>

  <Card title="Runtime Performance" icon="bolt">
    - Automatic image optimization
    - Efficient resource hints (preload, prefetch)
    - Optimal cache headers
    - CDN configuration
  </Card>

  <Card title="Monitoring Standards" icon="chart-line">
    - Performance budgets enforced
    - Core Web Vitals tracking
    - Real user monitoring
    - Automated alerts
  </Card>
</CardGroup>

## Advanced Performance Strategies

### Progressive Enhancement

```bash
# In cn TUI mode:
"Implement progressive enhancement with basic HTML first"
```

### Multi-variant Testing

```bash
# In cn TUI mode:
"Test 3 bundle strategies and auto-select winner"
```

### Predictive Prefetching

```bash
# In cn TUI mode:
"Analyze navigation patterns and prefetch next pages"
```

## Next Steps

- Install [Netlify MCP](https://hub.continue.dev/netlify/netlify-mcp) from Continue Hub
- Set up [Performance Monitoring](https://docs.netlify.com/analytics/get-started/)
- Configure [A/B Testing](https://docs.netlify.com/split-testing/overview/)
- Join the [Continue Discord](https://discord.gg/continue) for support

## Resources

- [Netlify MCP on Continue Hub](https://hub.continue.dev/netlify/netlify-mcp)
- [Core Web Vitals Guide](https://web.dev/vitals/)
- [Netlify Analytics Documentation](https://docs.netlify.com/analytics/)
- [Continue Performance Guides](https://docs.continue.dev/guides)<|MERGE_RESOLUTION|>--- conflicted
+++ resolved
@@ -109,20 +109,12 @@
 
 <Info>
 
-<<<<<<< HEAD
-  Netlify automatically tracks:
-  - **Build Performance**: Compile times, cache hits
-  - **Runtime Performance**: Core Web Vitals, Time to Interactive
-  - **Resource Usage**: Bandwidth, function execution times
-
-=======
     Netlify automatically tracks: 
     - **Build Performance**: Compile times, cache
     hits 
     - **Runtime Performance**: Core Web Vitals, Time to Interactive 
     -  **Resource Usage**: Bandwidth, function execution times
     
->>>>>>> 4e3eacb3
 </Info>
 
 ### Step 2: A/B Test Branch Performance
@@ -239,14 +231,6 @@
 
 <Card title="Netlify's Performance Arsenal" icon="rocket">
 
-<<<<<<< HEAD
-  **Features Available Through Netlify MCP**:
-  - [Bundle Analyzer](https://docs.netlify.com/configure-builds/build-plugins/bundle-analyzer/): Visualize your JavaScript bundles
-  - [Asset Optimization](https://docs.netlify.com/configure-builds/post-processing/): Automatic minification and compression
-  - [Edge Network](https://docs.netlify.com/platform/edge-network/): Global CDN with smart caching
-  - [Deploy Previews](https://docs.netlify.com/site-deploys/deploy-previews/): Test optimizations before production
-
-=======
     **Features Available Through Netlify MCP**: 
     - [Bundle
     Analyzer](https://docs.netlify.com/configure-builds/build-plugins/bundle-analyzer/): Visualize your JavaScript bundles 
@@ -260,7 +244,6 @@
     Previews](https://docs.netlify.com/site-deploys/deploy-previews/): Test
     optimizations before production
   
->>>>>>> 4e3eacb3
 </Card>
 
 ### Step 5: Image Optimization
@@ -379,14 +362,6 @@
 
 <Tip>
 
-<<<<<<< HEAD
-  **Pro Tip**: Combine Netlify Analytics with Edge Functions to create a powerful RUM solution that:
-  - Tracks performance by user segment
-  - A/B tests performance optimizations
-  - Personalizes content based on connection speed
-  - Automatically serves lighter assets to slow connections
-
-=======
     **Pro Tip**
     Combine Netlify Analytics with Edge Functions to create a
     powerful RUM solution that: 
@@ -396,7 +371,6 @@
     - Personalizes content based on connection speed 
     - Automatically serves lighter assets to slow connections
   
->>>>>>> 4e3eacb3
 </Tip>
 
 ## Automated Performance Checks
@@ -422,8 +396,6 @@
 
       - name: Deploy and Test Performance
         id: perf
-        # Note: These secrets are needed for direct Netlify API access in CI
-        # The Continue Hub manages authentication separately for interactive use
         env:
           NETLIFY_AUTH_TOKEN: ${{ secrets.NETLIFY_AUTH_TOKEN }}
           NETLIFY_SITE_ID: ${{ secrets.NETLIFY_SITE_ID }}
@@ -520,14 +492,6 @@
 
 <Card title="Performance-First Development" icon="gauge-high">
 
-<<<<<<< HEAD
-  You've built an AI-powered performance optimization system that:
-  - Automatically monitors Core Web Vitals
-  - Runs A/B tests between branches
-  - Blocks deployments that degrade performance
-  - Provides actionable optimization suggestions
-
-=======
     You've built an AI-powered performance optimization system that: 
     - Automatically monitors Core Web Vitals 
     - Runs A/B tests between branches 
@@ -535,7 +499,6 @@
     - Provides actionable optimization
     suggestions
   
->>>>>>> 4e3eacb3
 </Card>
 
 ## Discover Netlify's Hidden Performance Gems
@@ -544,15 +507,6 @@
 
 <CardGroup cols={2}>
   <Card title="Edge Functions" icon="bolt">
-<<<<<<< HEAD
-
-    **[Netlify Edge Functions](https://docs.netlify.com/edge-functions/overview/)**
-    - Run code at the edge, closer to users
-    - Transform responses on-the-fly
-    - A/B test at the edge level
-    - Personalize content without client-side JS
-
-=======
   
       **[Netlify Edge Functions](https://docs.netlify.com/edge-functions/overview/)**
       - Run code at the edge, closer to users
@@ -560,36 +514,23 @@
       - A/B test at the edge level
       - Personalize content without client-side JS
     
->>>>>>> 4e3eacb3
   </Card>
 
 <Card title="Netlify Graph" icon="diagram-project">
 
-<<<<<<< HEAD
-  **[Netlify Graph](https://docs.netlify.com/graph/overview/)**
-  - Unified GraphQL gateway for all your APIs
-  - Automatic TypeScript generation
-  - Built-in authentication handling
-  - Zero client-side API keys needed
-
-=======
     **[Netlify Graph](https://docs.netlify.com/graph/overview/)** 
     - Unified GraphQL gateway for all your APIs 
     - Automatic TypeScript generation 
     - Built-in authentication handling 
     - Zero client-side API keys needed
     
->>>>>>> 4e3eacb3
 </Card>
 
 <Card title="On-Demand Builders" icon="hammer">
-
-  **[On-Demand Builders](https://docs.netlify.com/configure-builds/on-demand-builders/)**
-  - Generate pages only when requested
-  - Cache dynamically generated content
-  - Perfect for large sites (10k+ pages)
-  - Reduce build times dramatically
-
+  **[On-Demand
+  Builders](https://docs.netlify.com/configure-builds/on-demand-builders/)** -
+  Generate pages only when requested - Cache dynamically generated content -
+  Perfect for large sites (10k+ pages) - Reduce build times dramatically
 </Card>
 
   <Card title="Netlify Functions" icon="function">
