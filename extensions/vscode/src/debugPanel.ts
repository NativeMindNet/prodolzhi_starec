<<<<<<< HEAD
import type { FileEdit, IDE } from "core";
import type { ConfigHandler } from "core/config/handler";
import * as vscode from "vscode";
import type { VerticalPerLineDiffManager } from "./diff/verticalPerLine/manager";
=======
import type { FileEdit } from "core";
import type { ConfigHandler } from "core/config/handler";
import * as vscode from "vscode";
>>>>>>> 42aad404
import { getTheme } from "./util/getTheme";
import { getExtensionVersion } from "./util/util";
import { getExtensionUri, getNonce, getUniqueId } from "./util/vscode";
import { VsCodeWebviewProtocol } from "./webviewProtocol";

export class ContinueGUIWebviewViewProvider
  implements vscode.WebviewViewProvider
{
  public static readonly viewType = "continue.continueGUIView";
  public webviewProtocol: VsCodeWebviewProtocol;

  resolveWebviewView(
    webviewView: vscode.WebviewView,
    _context: vscode.WebviewViewResolveContext,
    _token: vscode.CancellationToken,
  ): void | Thenable<void> {
    this._webview = webviewView.webview;
    webviewView.webview.html = this.getSidebarContent(
      this.extensionContext,
      webviewView,
    );
  }

  private _webview?: vscode.Webview;

  get webview() {
    return this._webview;
  }

  public resetWebviewProtocolWebview(): void {
    if (this._webview) {
      this.webviewProtocol.webview = this._webview;
    } else {
      console.warn("no webview found during reset");
    }
  }

  sendMainUserInput(input: string) {
    this.webview?.postMessage({
      type: "userInput",
      input,
    });
  }

  constructor(
    private readonly configHandlerPromise: Promise<ConfigHandler>,
    private readonly windowId: string,
    private readonly extensionContext: vscode.ExtensionContext,
  ) {
<<<<<<< HEAD
    this.webviewProtocol = new VsCodeWebviewProtocol();
=======
    this.webviewProtocol = new VsCodeWebviewProtocol(
      (async () => {
        const configHandler = await this.configHandlerPromise;
        return configHandler.reloadConfig();
      }).bind(this),
    );
>>>>>>> 42aad404
  }

  getSidebarContent(
    context: vscode.ExtensionContext | undefined,
    panel: vscode.WebviewPanel | vscode.WebviewView,
    page: string | undefined = undefined,
    edits: FileEdit[] | undefined = undefined,
    isFullScreen = false,
  ): string {
    const extensionUri = getExtensionUri();
    let scriptUri: string;
    let styleMainUri: string;
    const vscMediaUrl: string = panel.webview
      .asWebviewUri(vscode.Uri.joinPath(extensionUri, "gui"))
      .toString();

    const inDevelopmentMode =
      context?.extensionMode === vscode.ExtensionMode.Development;
    if (!inDevelopmentMode) {
      scriptUri = panel.webview
        .asWebviewUri(vscode.Uri.joinPath(extensionUri, "gui/assets/index.js"))
        .toString();
      styleMainUri = panel.webview
        .asWebviewUri(vscode.Uri.joinPath(extensionUri, "gui/assets/index.css"))
        .toString();
    } else {
      scriptUri = "http://localhost:5173/src/main.tsx";
      styleMainUri = "http://localhost:5173/src/index.css";
    }

    panel.webview.options = {
      enableScripts: true,
      localResourceRoots: [
        vscode.Uri.joinPath(extensionUri, "gui"),
        vscode.Uri.joinPath(extensionUri, "assets"),
      ],
      enableCommandUris: true,
      portMapping: [
        {
          webviewPort: 65433,
          extensionHostPort: 65433,
        },
      ],
    };

    const nonce = getNonce();

    const currentTheme = getTheme();
    vscode.workspace.onDidChangeConfiguration((e) => {
      if (e.affectsConfiguration("workbench.colorTheme")) {
        // Send new theme to GUI to update embedded Monaco themes
        this.webviewProtocol?.request("setTheme", { theme: getTheme() });
      }
    });

    this.webviewProtocol.webview = panel.webview;

    return `<!DOCTYPE html>
    <html lang="en">
      <head>
        <meta charset="UTF-8">
        <meta name="viewport" content="width=device-width, initial-scale=1.0">
        <script>const vscode = acquireVsCodeApi();</script>
        <link href="${styleMainUri}" rel="stylesheet">

        <title>Continue</title>
      </head>
      <body>
        <div id="root"></div>

        ${
          inDevelopmentMode
            ? `<script type="module">
          import RefreshRuntime from "http://localhost:5173/@react-refresh"
          RefreshRuntime.injectIntoGlobalHook(window)
          window.$RefreshReg$ = () => {}
          window.$RefreshSig$ = () => (type) => type
          window.__vite_plugin_react_preamble_installed__ = true
          </script>`
            : ""
        }

        <script type="module" nonce="${nonce}" src="${scriptUri}"></script>

        <script>localStorage.setItem("ide", '"vscode"')</script>
        <script>localStorage.setItem("extensionVersion", '"${getExtensionVersion()}"')</script>
        <script>window.windowId = "${this.windowId}"</script>
        <script>window.vscMachineId = "${getUniqueId()}"</script>
        <script>window.vscMediaUrl = "${vscMediaUrl}"</script>
        <script>window.ide = "vscode"</script>
        <script>window.fullColorTheme = ${JSON.stringify(currentTheme)}</script>
        <script>window.colorThemeName = "dark-plus"</script>
        <script>window.workspacePaths = ${JSON.stringify(
          vscode.workspace.workspaceFolders?.map(
            (folder) => folder.uri.fsPath,
          ) || [],
        )}</script>
        <script>window.isFullScreen = ${isFullScreen}</script>

        ${
          edits
            ? `<script>window.edits = ${JSON.stringify(edits)}</script>`
            : ""
        }
        ${page ? `<script>window.location.pathname = "${page}"</script>` : ""}
      </body>
    </html>`;
  }
}<|MERGE_RESOLUTION|>--- conflicted
+++ resolved
@@ -1,13 +1,6 @@
-<<<<<<< HEAD
-import type { FileEdit, IDE } from "core";
-import type { ConfigHandler } from "core/config/handler";
-import * as vscode from "vscode";
-import type { VerticalPerLineDiffManager } from "./diff/verticalPerLine/manager";
-=======
 import type { FileEdit } from "core";
 import type { ConfigHandler } from "core/config/handler";
 import * as vscode from "vscode";
->>>>>>> 42aad404
 import { getTheme } from "./util/getTheme";
 import { getExtensionVersion } from "./util/util";
 import { getExtensionUri, getNonce, getUniqueId } from "./util/vscode";
@@ -57,16 +50,12 @@
     private readonly windowId: string,
     private readonly extensionContext: vscode.ExtensionContext,
   ) {
-<<<<<<< HEAD
-    this.webviewProtocol = new VsCodeWebviewProtocol();
-=======
     this.webviewProtocol = new VsCodeWebviewProtocol(
       (async () => {
         const configHandler = await this.configHandlerPromise;
         return configHandler.reloadConfig();
       }).bind(this),
     );
->>>>>>> 42aad404
   }
 
   getSidebarContent(
