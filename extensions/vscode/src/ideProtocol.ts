--- conflicted
+++ resolved
@@ -33,8 +33,6 @@
     this.ideUtils = new VsCodeIdeUtils();
   }
 
-<<<<<<< HEAD
-=======
   private authToken: string | undefined;
   private askedForAuth = false;
 
@@ -59,7 +57,6 @@
     return undefined;
   }
 
->>>>>>> 42aad404
   async infoPopup(message: string): Promise<void> {
     vscode.window.showInformationMessage(message);
   }
