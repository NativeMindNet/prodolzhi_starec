--- conflicted
+++ resolved
@@ -1,11 +1,7 @@
 {
   "name": "continue",
   "icon": "media/icon.png",
-<<<<<<< HEAD
-  "version": "0.1.40",
-=======
   "version": "0.1.42",
->>>>>>> a636c171
   "repository": {
     "type": "git",
     "url": "https://github.com/continuedev/continue"
