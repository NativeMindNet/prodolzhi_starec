import org.jetbrains.changelog.markdownToHTML
import org.jetbrains.intellij.platform.gradle.TestFrameworkType
import org.jetbrains.intellij.platform.gradle.tasks.PrepareSandboxTask

fun environment(key: String) = providers.environmentVariable(key)

val remoteRobotVersion = "0.11.23"
val platformVersion: String by project
val pluginGroup: String by project
val pluginVersion: String by project
val isEap get() = environment("RELEASE_CHANNEL").orNull == "eap"

plugins {
    kotlin("jvm") version "1.9.22"
<<<<<<< HEAD
    id("org.jetbrains.intellij.platform") version "2.6.0"
=======
    id("org.jetbrains.intellij.platform") version "2.7.2"
>>>>>>> 7f5e91d3
    id("org.jetbrains.changelog") version "2.1.2"
    id("org.jetbrains.qodana") version "0.1.13"
    id("org.jetbrains.kotlinx.kover") version "0.7.3"
    id("io.sentry.jvm.gradle") version "5.8.0"
}

group = pluginGroup
version = if (isEap) "$pluginVersion-eap" else pluginVersion

repositories {
    mavenCentral()
    intellijPlatform {
        defaultRepositories()
    }
}

dependencies {
    intellijPlatform {
        create("IC", platformVersion)
<<<<<<< HEAD
        plugins(listOf("org.jetbrains.plugins.terminal:223.8214.6"))
=======
        plugins(listOf("org.jetbrains.plugins.terminal:241.14494.150"))
>>>>>>> 7f5e91d3
        testFramework(TestFrameworkType.Platform)
    }
    implementation("com.posthog.java:posthog:1.2.0")

    testImplementation("junit:junit:4.13.2")
    testImplementation("com.intellij.remoterobot:remote-robot:$remoteRobotVersion")
    testImplementation("com.intellij.remoterobot:remote-fixtures:$remoteRobotVersion")
    testImplementation("io.mockk:mockk:1.14.2") {
        // this transitive dependency (1.6.4) conflicts with built-in version (1.7.3)
        // otherwise e2e tests (runIdeForUiTests) will have linkage errors
        exclude(group = "org.jetbrains.kotlinx", module = "kotlinx-coroutines-core")
    }
    testImplementation("com.squareup.okhttp3:logging-interceptor:4.12.0")
    testImplementation("com.automation-remarks:video-recorder-junit5:2.0")
    testRuntimeOnly("org.junit.vintage:junit-vintage-engine:5.10.0") // required to run both JUnit 5 and JUnit 3
}

kotlin {
    jvmToolchain(17)
}

intellijPlatform {
    pluginConfiguration {
        ideaVersion {
            sinceBuild = "241"
        }
    }
    pluginVerification {
        ides {
            ide("IC", "2025.2")
            ide("IC", "2025.1")
            ide("IC", "2024.3")
            ide("IC", "2024.2")
            ide("IC", "2024.1")
        }
    }
}

qodana {
    cachePath = provider { file(".qodana").canonicalPath }
    reportPath = provider { file("build/reports/inspections").canonicalPath }
    saveReport = true
    showReport = environment("QODANA_SHOW_REPORT").map { it.toBoolean() }.getOrElse(false)
}

koverReport {
    defaults {
        xml { onCheck = true }
    }
}

intellijPlatformTesting {
    runIde {
        register("runIdeForUiTests") {
            task {
                environment(
                    "CONTINUE_GLOBAL_DIR",
                    "${rootProject.projectDir}/src/test/kotlin/com/github/continuedev/continueintellijextension/e2e/test-continue"
                )
                jvmArgumentProviders += CommandLineArgumentProvider {
                    listOf(
                        "-Drobot-server.port=8082",
                        "-Dide.mac.message.dialogs.as.sheets=false",
                        "-Djb.privacy.policy.text=<!--999.999-->",
                        "-Djb.consents.confirmation.enabled=false",
                        "-Dide.mac.file.chooser.native=false",
                        "-DjbScreenMenuBar.enabled=false",
                        "-Dapple.laf.useScreenMenuBar=false",
                        "-Didea.trust.all.projects=true",
                        "-Dide.show.tips.on.startup.default.value=false",
                        "-Dide.browser.jcef.jsQueryPoolSize=10000",
                        "-Dide.browser.jcef.contextMenu.devTools.enabled=true"
                    )
                }
            }
            plugins {
                robotServerPlugin()
            }
        }
    }
}

tasks {
    withType<PrepareSandboxTask> {
        from("../../binary/bin") {
            into(pluginName.map { "$it/core" })
        }
    }

    patchPluginXml {
        pluginDescription = providers.fileContents(layout.projectDirectory.file("README.md")).asText.get()
            .substringAfter("<!-- Plugin description -->")
            .substringBefore("<!-- Plugin description end -->")
            .let(::markdownToHTML)
        check(pluginDescription.get().isNotEmpty()) { "Plugin description section not found in README.md" }
    }

    signPlugin {
        certificateChain = environment("CERTIFICATE_CHAIN")
        privateKey = environment("PRIVATE_KEY")
        password = environment("PRIVATE_KEY_PASSWORD")
    }

    publishPlugin {
        token = environment("PUBLISH_TOKEN")

        val channel = if (isEap) "eap" else "default"
        channels = listOf(channel)
    }

    runIde {
        val openProject = "$projectDir/../../manual-testing-sandbox"
        argumentProviders += CommandLineArgumentProvider {
            listOf(openProject, "$openProject/test.kt")
        }
    }

    test {
        useJUnitPlatform()
    }
}<|MERGE_RESOLUTION|>--- conflicted
+++ resolved
@@ -12,11 +12,7 @@
 
 plugins {
     kotlin("jvm") version "1.9.22"
-<<<<<<< HEAD
-    id("org.jetbrains.intellij.platform") version "2.6.0"
-=======
     id("org.jetbrains.intellij.platform") version "2.7.2"
->>>>>>> 7f5e91d3
     id("org.jetbrains.changelog") version "2.1.2"
     id("org.jetbrains.qodana") version "0.1.13"
     id("org.jetbrains.kotlinx.kover") version "0.7.3"
@@ -36,11 +32,7 @@
 dependencies {
     intellijPlatform {
         create("IC", platformVersion)
-<<<<<<< HEAD
-        plugins(listOf("org.jetbrains.plugins.terminal:223.8214.6"))
-=======
         plugins(listOf("org.jetbrains.plugins.terminal:241.14494.150"))
->>>>>>> 7f5e91d3
         testFramework(TestFrameworkType.Platform)
     }
     implementation("com.posthog.java:posthog:1.2.0")
