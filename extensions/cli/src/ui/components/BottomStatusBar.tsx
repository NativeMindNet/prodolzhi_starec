--- conflicted
+++ resolved
@@ -33,51 +33,6 @@
   closeCurrentScreen,
   contextPercentage,
   hasImageInClipboard,
-<<<<<<< HEAD
-}) => (
-  <Box flexDirection="row" justifyContent="space-between" alignItems="center">
-    <Box marginLeft={2} flexDirection="row" alignItems="center">
-      {currentMode === "normal" && (
-        <React.Fragment>
-          {hasImageInClipboard ? (
-            <Text key="image-paste-hint" color="cyan" wrap="truncate-start">
-              Press Ctrl+V to paste image
-            </Text>
-          ) : (
-            <ResponsiveRepoDisplay remoteUrl={remoteUrl} />
-          )}
-          <Text key="repo-separator"> </Text>
-        </React.Fragment>
-      )}
-      <ModeIndicator />
-      {contextPercentage !== undefined && contextPercentage > 75 && (
-        <React.Fragment>
-          <Text key="context-separator" color="dim">
-            {" "}
-            •{" "}
-          </Text>
-          <ContextPercentageDisplay percentage={contextPercentage} />
-        </React.Fragment>
-      )}
-    </Box>
-    <Box>
-      {!isRemoteMode && services.model?.model && (
-        <FreeTrialStatus
-          apiClient={services.apiClient?.apiClient || undefined}
-          model={services.model.model}
-          onTransitionStateChange={(shouldShow) => {
-            if (shouldShow && navState.currentScreen === "chat") {
-              navigateTo("free-trial");
-            } else if (!shouldShow && navState.currentScreen === "free-trial") {
-              closeCurrentScreen();
-            }
-          }}
-        />
-      )}
-    </Box>
-    <Box marginRight={2} marginLeft={2}>
-      <UpdateNotification isRemoteMode={isRemoteMode} />
-=======
 }) => {
   const [_refreshTrigger, setRefreshTrigger] = useState(0);
 
@@ -98,10 +53,12 @@
               <Text key="image-paste-hint" color="cyan" wrap="truncate-start">
                 Press Ctrl+V to paste image
               </Text>
+            ) : showingExitMessage ? (
+              <Text key="repo-url" color="dim" wrap="truncate-start">
+                {"ctrl+c to exit"}
+              </Text>
             ) : (
-              <Text key="repo-url" color="dim" wrap="truncate-start">
-                {showingExitMessage ? "ctrl+c to exit" : repoURLText}
-              </Text>
+              <ResponsiveRepoDisplay remoteUrl={remoteUrl} />
             )}
             <Text key="repo-separator"> </Text>
           </React.Fragment>
@@ -138,7 +95,6 @@
       <Box marginRight={2} marginLeft={2}>
         <UpdateNotification isRemoteMode={isRemoteMode} />
       </Box>
->>>>>>> 804cb74a
     </Box>
   );
 };