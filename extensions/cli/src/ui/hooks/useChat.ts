import type { ChatHistoryItem, Session } from "core/index.js";
import { useApp } from "ink";
import { useEffect, useState, useRef } from "react";

import { findCompactionIndex } from "../../compaction.js";
import { toolPermissionManager } from "../../permissions/permissionManager.js";
import { services } from "../../services/index.js";
import {
  createSession,
  loadSession,
  updateSessionHistory,
} from "../../session.js";
import { handleSlashCommands } from "../../slashCommands.js";
import { telemetryService } from "../../telemetry/telemetryService.js";
import { formatError } from "../../util/formatError.js";
import { logger } from "../../util/logger.js";

import {
  handleAutoCompaction,
  handleCompactCommand,
} from "./useChat.compaction.js";
import {
  formatMessageWithFiles,
  handleSpecialCommands,
  initChatHistory,
  processSlashCommandResult,
  trackUserMessage,
} from "./useChat.helpers.js";
import {
  handleRemoteMessage,
  setupRemotePolling,
} from "./useChat.remote.helpers.js";
import {
  createStreamCallbacks,
  executeStreaming,
} from "./useChat.stream.helpers.js";
import {
  ActivePermissionRequest,
  AttachedFile,
  UseChatProps,
} from "./useChat.types.js";

export function useChat({
  assistant,
  model,
  llmApi,
  initialPrompt,
  resume,
  fork,
  additionalRules,
  additionalPrompts,
  onShowConfigSelector,
  onShowModelSelector,
  onShowMCPSelector,
  onShowSessionSelector,
  onLoginPrompt: _onLoginPrompt,
  onClear,
  isRemoteMode = false,
  remoteUrl,
}: UseChatProps) {
  const { exit } = useApp();

  // Track service subscription
  const serviceListenerCleanupRef = useRef<null | (() => void)>(null);

  // Store the current session
  const [currentSession, setCurrentSession] = useState<Session>(() => {
    // In remote mode, start with empty session (will be populated by polling)
    if (isRemoteMode) {
      return createSession([]);
    }

    // Fork from an existing session if fork flag is used
    if (fork) {
      const { loadSessionById, startNewSession } = require("../../session.js");
      const sessionToFork = loadSessionById(fork);
      if (sessionToFork) {
        return startNewSession(sessionToFork.history);
      }
      // If session not found, create a new empty session
      return createSession([]);
    }

    // Load previous session if resume flag is used
    if (resume) {
      const savedSession = loadSession();
      if (savedSession) {
        return savedSession;
      }
    }

    // Create new session
    return createSession([]);
  });

  // Local view of history driven solely by ChatHistoryService
  const [chatHistory, setChatHistoryView] = useState<ChatHistoryItem[]>(() =>
    services.chatHistory?.isReady()
      ? services.chatHistory.getHistory()
      : currentSession.history,
  );
  // Proxy setter: apply changes to ChatHistoryService (single source of truth)
  const setChatHistory: React.Dispatch<
    React.SetStateAction<ChatHistoryItem[]>
  > = (value) => {
    const svc = services.chatHistory;
    const current = svc.getHistory();
    const next = typeof value === "function" ? (value as any)(current) : value;
    svc.setHistory(next);
  };

  // Initialize ChatHistoryService and subscribe to updates
  useEffect(() => {
    const svc = services.chatHistory;
    svc
      .initialize(currentSession, isRemoteMode)
      .then(() => {
        setChatHistoryView(svc.getHistory());
        const listener = () => {
          setChatHistoryView(svc.getHistory());
        };
        svc.on("stateChanged", listener);
        serviceListenerCleanupRef.current = () =>
          svc.off("stateChanged", listener);
      })
      .catch((error) => {
        logger.error("Failed to initialize ChatHistoryService", { error });
      });

    return () => {
      serviceListenerCleanupRef.current?.();
      serviceListenerCleanupRef.current = null;
    };
  }, []);

  const [isWaitingForResponse, setIsWaitingForResponse] = useState(false);
  const [responseStartTime, setResponseStartTime] = useState<number | null>(
    null,
  );
  const [inputMode, setInputMode] = useState(true);
  const [abortController, setAbortController] =
    useState<AbortController | null>(null);
  const [isChatHistoryInitialized, setIsChatHistoryInitialized] = useState(
    // If we're resuming and found a saved session, we're already initialized
    // If we're forking and found a session to fork from, we're already initialized
    // If we're in remote mode, we're initialized (will be populated by polling)
    isRemoteMode ||
      (resume && currentSession.history.length > 0) ||
      (fork && currentSession.history.length > 0),
  );

  // Capture initial rules to prevent re-initialization when rules change
  const [initialRules] = useState(additionalRules);
  const [attachedFiles, setAttachedFiles] = useState<AttachedFile[]>([]);
  const [activePermissionRequest, setActivePermissionRequest] =
    useState<ActivePermissionRequest | null>(null);
  const [compactionIndex, setCompactionIndex] = useState<number | null>(() => {
    // When resuming or forking, check for compaction markers in the loaded history
    if ((resume || fork) && currentSession.history.length > 0) {
      return findCompactionIndex(currentSession.history);
    }
    return null;
  });

  // Track interrupted state for resume functionality
  const [wasInterrupted, setWasInterrupted] = useState(false);

  // Clean up abort controller on unmount
  useEffect(() => {
    return () => {
      if (abortController && !abortController.signal.aborted) {
        abortController.abort();
      }
    };
  }, [abortController]);

  // Remote mode polling
  useEffect(() => {
    if (!isRemoteMode || !remoteUrl || process.env.NODE_ENV === "test") return;

    return setupRemotePolling({
      remoteUrl,
      setIsWaitingForResponse,
      responseStartTime,
      setResponseStartTime,
    });
  }, [isRemoteMode, remoteUrl, responseStartTime]);

  useEffect(() => {
    // Skip initialization in remote mode or if already initialized
    if (isRemoteMode || isChatHistoryInitialized) return;

    // Initialize chat history with system message only if we don't have a session
    const initializeHistory = async () => {
      // Only add system message if we don't have any messages yet
      if (chatHistory.length === 0) {
        const history = await initChatHistory(resume, initialRules);
        setChatHistory(history);
      }
      setIsChatHistoryInitialized(true);
    };

    initializeHistory();
    // Note: Using initialRules instead of additionalRules to prevent re-initialization
    // when rules change during the conversation
  }, [
    isRemoteMode,
    isChatHistoryInitialized,
    chatHistory.length,
    resume,
    initialRules,
  ]);

  useEffect(() => {
    // Only handle initial prompt after chat history is initialized
    // This prevents race conditions where the prompt runs before system message is loaded
    if (
      (initialPrompt || (additionalPrompts && additionalPrompts.length > 0)) &&
      isChatHistoryInitialized
    ) {
      const processPrompts = async () => {
        const { processAndCombinePrompts } = await import(
          "../../util/promptProcessor.js"
        );
        const finalMessage = await processAndCombinePrompts(
          additionalPrompts,
          initialPrompt,
        );

        if (finalMessage) {
          await handleUserMessage(finalMessage);
        }
      };

      processPrompts().catch(console.error);
    }
  }, [initialPrompt, additionalPrompts, isChatHistoryInitialized]);

  const executeStreamingResponse = async (
    newHistory: ChatHistoryItem[],
    currentCompactionIndex: number | null,
  ) => {
    // Clean up previous abort controller if it exists
    if (abortController && !abortController.signal.aborted) {
      abortController.abort();
    }

    // Start streaming response
    const controller = new AbortController();
    setAbortController(controller);
    setIsWaitingForResponse(true);
    setResponseStartTime(Date.now());
    setInputMode(false);
    logger.debug("Starting chat response stream", {
      historyLength: newHistory.length,
    });

    try {
      const streamCallbacks = createStreamCallbacks({
        setChatHistory: setChatHistory,
        setActivePermissionRequest,
        llmApi,
        model,
      });

      // Execute streaming chat response
      await executeStreaming({
        chatHistory: newHistory,
        model,
        llmApi,
        controller,
        streamCallbacks,
        currentCompactionIndex,
      });

      // Save the updated session with the latest chat history that includes the assistant's reply
      // The streamCallbacks update setChatHistory during streaming, so we need to get the current state
      setChatHistory((currentHistory) => {
        const updatedSession: Session = {
          ...currentSession,
          history: currentHistory,
        };
        updateSessionHistory(currentHistory);
        setCurrentSession(updatedSession);
        logger.debug("Session saved");
        return currentHistory;
      });
    } catch (error: any) {
      const errorMessage = `Error: ${formatError(error)}`;
      setChatHistory((prev) => [
        ...prev,
        {
          message: {
            role: "system",
            content: errorMessage,
          },
          contextItems: [],
        },
      ]);
    } finally {
      // Stop active time tracking
      telemetryService.stopActiveTime();

      setAbortController(null);
      setIsWaitingForResponse(false);
      setResponseStartTime(null);
      setInputMode(true);
    }
  };

  const handleResumeRequest = async (message: string) => {
    if (message !== "" || !wasInterrupted) return false;

    // Find the index of the last user or tool message to resume from
    let lastUserOrToolIndex = -1;
    for (let i = chatHistory.length - 1; i >= 0; i--) {
      if (
        chatHistory[i].message.role === "user" ||
        !!chatHistory[i].toolCallStates?.length
      ) {
        lastUserOrToolIndex = i;
        break;
      }
    }

    if (lastUserOrToolIndex >= 0) {
      // Truncate history to include up to and including the user/tool message
      const truncatedHistory = chatHistory.slice(0, lastUserOrToolIndex + 1);
      setChatHistory(truncatedHistory);

      // Clear the interrupted state and resume
      setWasInterrupted(false);

      // Re-execute streaming with the truncated history
      await executeStreamingResponse(truncatedHistory, compactionIndex);
      return true;
    }

    return false;
  };

  const handleSlashCommandProcessing = async (
    message: string,
  ): Promise<string | null> => {
    // Handle slash commands (skip in remote mode except for /exit which we handled above)
    if (isRemoteMode || !assistant) {
      return message;
    }

    const commandResult = await handleSlashCommands(message, assistant);
    if (!commandResult) {
      return message;
    }

    if (commandResult.compact) {
      await handleCompactCommand({
        chatHistory,
        model,
        llmApi,
        setChatHistory,
        setCompactionIndex,
        currentSession,
        setCurrentSession,
      });
      return null;
    }

    const newInput = processSlashCommandResult({
      result: commandResult,
      chatHistory,
      setChatHistory,
      exit,
      onShowConfigSelector,
      onShowModelSelector,
      onShowMCPSelector,
      onShowSessionSelector,
      onClear,
    });

    return newInput || null;
  };

  const convertMessageContentToString = (content: any): string => {
    if (typeof content === "string") {
      return content;
    }

    // Convert MessagePart[] to string (extracting text, noting images)
    return content
      .map((part: any) => {
        if (part.type === "text") {
          return part.text;
        } else if (part.type === "imageUrl") {
          return "[Image]";
        }
        return "";
      })
      .join("");
  };

  const handleUserMessage = async (
    message: string,
    imageMap?: Map<string, Buffer>,
  ) => {
    // Check if this is a resume request (empty message after interruption)
    if (await handleResumeRequest(message)) {
      return;
    }

    // Clear interrupted state if user types a new message
    if (wasInterrupted && message !== "") {
      setWasInterrupted(false);
    }

    // Handle special commands
    const handled = await handleSpecialCommands({
      message,
      isRemoteMode,
      remoteUrl,
      onShowConfigSelector,
      exit,
    });

    if (handled) return;

<<<<<<< HEAD
    // Handle slash commands (skip in remote mode except for /exit which we handled above)
    if (!isRemoteMode && assistant) {
      const commandResult = await handleSlashCommands(message, assistant);
      if (commandResult) {
        if (commandResult.compact) {
          await handleCompactCommand({
            chatHistory,
            model,
            llmApi,
            setChatHistory: setChatHistory,
            setCompactionIndex,
            currentSession,
            setCurrentSession,
          });
          return;
        }

        const newInput = processSlashCommandResult({
          result: commandResult,
          chatHistory,
          setChatHistory: setChatHistory,
          exit,
          onShowConfigSelector,
          onShowModelSelector,
          onShowMCPSelector,
          onShowSessionSelector,
          onClear,
        });

        if (newInput) {
          message = newInput;
        } else {
          return;
        }
      }
=======
    // Handle slash commands
    const processedMessage = await handleSlashCommandProcessing(message);
    if (processedMessage === null) {
      return; // Command was handled and no further processing needed
>>>>>>> 608e93a3
    }
    message = processedMessage;

    // Track telemetry
    trackUserMessage(message, model);

    // Format message with attached files and images
    logger.debug("Processing message with images", {
      hasImages: !!(imageMap && imageMap.size > 0),
      imageCount: imageMap?.size || 0,
    });
    const newUserMessage = await formatMessageWithFiles(
      message,
      attachedFiles,
      imageMap,
    );
    logger.debug("Message formatted successfully");

    if (attachedFiles.length > 0) {
      setAttachedFiles([]);
    }

    // In remote mode, send message to server instead of processing locally
    if (isRemoteMode && remoteUrl) {
      const messageContentString = convertMessageContentToString(
        newUserMessage.message.content,
      );

      await handleRemoteMessage({
        remoteUrl,
<<<<<<< HEAD
        messageContent: messageText,
=======
        messageContent: messageContentString,
        setChatHistory,
>>>>>>> 608e93a3
      });
      return;
    }

    // Check if auto-compacting is needed BEFORE adding user message
    const { currentChatHistory, currentCompactionIndex } =
      await handleAutoCompaction({
        chatHistory,
        model,
        llmApi,
        compactionIndex,
        setChatHistory: setChatHistory,
        setCompactionIndex,
      });

    // Add the formatted user message to history
    const newHistory = [...currentChatHistory, newUserMessage];
    setChatHistory(newHistory);

    // Execute the streaming response
    await executeStreamingResponse(newHistory, currentCompactionIndex);
  };

  const handleInterrupt = () => {
    // In remote mode, send interrupt signal to server
    if (isRemoteMode && remoteUrl) {
      // Send a message to interrupt the remote server
      fetch(`${remoteUrl}/message`, {
        method: "POST",
        headers: {
          "Content-Type": "application/json",
        },
        body: JSON.stringify({ message: "" }), // Empty message triggers interrupt
      }).catch((error) => {
        logger.error("Failed to send interrupt to remote server:", error);
      });
      return;
    }

    // Local mode: abort the controller
    if (abortController && isWaitingForResponse) {
      abortController.abort();

      // Remove the last message if it's from assistant (partial response)
      setChatHistory((current) => {
        const lastMessage = current[current.length - 1];
        if (
          lastMessage?.message.role === "assistant" &&
          !lastMessage.toolCallStates?.length
        ) {
          return current.slice(0, -1);
        }
        return current;
      });

      setWasInterrupted(true);
      setIsWaitingForResponse(false);
      setResponseStartTime(null);
      setInputMode(true);
    }
  };

  const handleFileAttached = (filePath: string, content: string) => {
    setAttachedFiles((prev) => [...prev, { path: filePath, content }]);
  };

  const resetChatHistory = async () => {
    const newHistory = await initChatHistory(
      false, // Don't resume when resetting
      additionalRules,
    );
    setChatHistory(newHistory);
  };

  const handleToolPermissionResponse = async (
    requestId: string,
    approved: boolean,
    createPolicy?: boolean,
    stopStream?: boolean,
  ) => {
    // Capture the current permission request before clearing it
    const currentRequest = activePermissionRequest;

    // Clear the active permission request
    setActivePermissionRequest(null);

    // Handle policy creation if requested
    if (approved && createPolicy && currentRequest) {
      try {
        const { generatePolicyRule, addPolicyToYaml } = await import(
          "../../permissions/policyWriter.js"
        );

        const policyRule = generatePolicyRule(
          currentRequest.toolName,
          currentRequest.toolArgs,
        );

        await addPolicyToYaml(policyRule);
        logger.debug(`Policy created: ${policyRule}`);

        // Reload permissions to pick up the new policy without requiring restart
        await services.mode.getToolPermissionService().reloadPermissions();
      } catch (error) {
        logger.error("Failed to create policy or reload permissions", {
          error,
        });
        // Continue with the approval even if policy creation/reload fails
      }
    }

    // Send response to permission manager
    // The streamChatResponse will handle showing the appropriate message
    // through its normal onToolStart/onToolError flow
    if (approved) {
      toolPermissionManager.approveRequest(requestId);
    } else {
      toolPermissionManager.rejectRequest(requestId);

      // If this is a "stop stream" rejection, abort the current request
      if (stopStream && abortController && isWaitingForResponse) {
        abortController.abort();
        setChatHistory((prev) => [
          ...prev,
          {
            message: {
              role: "system",
              content:
                "[Tool canceled - please tell Continue what to do differently]",
            },
            contextItems: [],
          },
        ]);
        setIsWaitingForResponse(false);
        setResponseStartTime(null);
        setInputMode(true);
      }
    }
  };

  return {
    chatHistory,
    setChatHistory: setChatHistory,
    isWaitingForResponse,
    responseStartTime,
    inputMode,
    attachedFiles,
    activePermissionRequest,
    wasInterrupted,
    handleUserMessage,
    handleInterrupt,
    handleFileAttached,
    resetChatHistory,
    handleToolPermissionResponse,
  };
}<|MERGE_RESOLUTION|>--- conflicted
+++ resolved
@@ -1,6 +1,6 @@
 import type { ChatHistoryItem, Session } from "core/index.js";
 import { useApp } from "ink";
-import { useEffect, useState, useRef } from "react";
+import { useEffect, useRef, useState } from "react";
 
 import { findCompactionIndex } from "../../compaction.js";
 import { toolPermissionManager } from "../../permissions/permissionManager.js";
@@ -423,48 +423,10 @@
 
     if (handled) return;
 
-<<<<<<< HEAD
-    // Handle slash commands (skip in remote mode except for /exit which we handled above)
-    if (!isRemoteMode && assistant) {
-      const commandResult = await handleSlashCommands(message, assistant);
-      if (commandResult) {
-        if (commandResult.compact) {
-          await handleCompactCommand({
-            chatHistory,
-            model,
-            llmApi,
-            setChatHistory: setChatHistory,
-            setCompactionIndex,
-            currentSession,
-            setCurrentSession,
-          });
-          return;
-        }
-
-        const newInput = processSlashCommandResult({
-          result: commandResult,
-          chatHistory,
-          setChatHistory: setChatHistory,
-          exit,
-          onShowConfigSelector,
-          onShowModelSelector,
-          onShowMCPSelector,
-          onShowSessionSelector,
-          onClear,
-        });
-
-        if (newInput) {
-          message = newInput;
-        } else {
-          return;
-        }
-      }
-=======
     // Handle slash commands
     const processedMessage = await handleSlashCommandProcessing(message);
     if (processedMessage === null) {
       return; // Command was handled and no further processing needed
->>>>>>> 608e93a3
     }
     message = processedMessage;
 
@@ -495,12 +457,7 @@
 
       await handleRemoteMessage({
         remoteUrl,
-<<<<<<< HEAD
-        messageContent: messageText,
-=======
         messageContent: messageContentString,
-        setChatHistory,
->>>>>>> 608e93a3
       });
       return;
     }
