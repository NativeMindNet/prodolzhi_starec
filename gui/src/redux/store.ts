--- conflicted
+++ resolved
@@ -1,17 +1,6 @@
 import { combineReducers, configureStore } from "@reduxjs/toolkit";
 import miscReducer from "./slices/miscSlice";
-<<<<<<< HEAD
-import sessionReducer from "./slices/sessionSlice";
-import uiReducer from "./slices/uiSlice";
 import { persistReducer, persistStore } from "redux-persist";
-=======
-import serverStateReducer from "./slices/serverStateReducer";
-import stateReducer from "./slices/stateSlice";
-import uiStateReducer from "./slices/uiStateSlice";
-
-import { useDispatch } from "react-redux";
-import { createTransform, persistReducer, persistStore } from "redux-persist";
->>>>>>> 1ee9d7cb
 import { createFilter } from "redux-persist-transform-filter";
 import autoMergeLevel2 from "redux-persist/lib/stateReconciler/autoMergeLevel2";
 import storage from "redux-persist/lib/storage";
@@ -19,6 +8,8 @@
 import editModeStateReducer from "./slices/editModeState";
 import configReducer from "./slices/configSlice";
 import indexingReducer from "./slices/indexingSlice";
+import sessionReducer from "./slices/sessionSlice";
+import uiReducer from "./slices/uiSlice";
 
 export interface ChatMessage {
   role: "system" | "user" | "assistant";
@@ -33,30 +24,9 @@
   config: configReducer,
   indexing: indexingReducer,
 });
-
-<<<<<<< HEAD
-export type RootState = ReturnType<typeof rootReducer>;
-export type AppDispatch = typeof store.dispatch;
-
 const saveSubsetFilters = [
   createFilter("session", ["history", "sessionId", "defaultModelTitle"]),
-=======
-const windowIDTransform = (windowID: string) =>
-  createTransform(
-    // transform state on its way to being serialized and persisted.
-    (inboundState, key) => {
-      return { [windowID]: inboundState };
-    },
-    // transform state being rehydrated
-    (outboundState, key) => {
-      return outboundState[windowID] || {};
-    },
-  );
-
-const saveSubsetFilters = [
-  createFilter("state", ["history", "sessionId", "defaultModelTitle"]),
   // Don't persist any of the edit state for now
->>>>>>> 1ee9d7cb
   createFilter("editModeState", []),
 ];
 
@@ -80,13 +50,9 @@
 
 export function setupStore() {
   return configureStore({
-<<<<<<< HEAD
-    reducer: persistedReducer,
-=======
     // persistedReducer causes type errors with async thunks
     reducer: persistedReducer as unknown as typeof rootReducer,
     // reducer: rootReducer,
->>>>>>> 1ee9d7cb
     middleware: (getDefaultMiddleware) =>
       getDefaultMiddleware({
         serializableCheck: false,
@@ -110,6 +76,4 @@
 
 export type AppDispatch = typeof store.dispatch;
 
-export const useAppDispatch = () => useDispatch<AppDispatch>();
-
 export const persistor = persistStore(store);