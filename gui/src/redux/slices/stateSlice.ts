--- conflicted
+++ resolved
@@ -3,11 +3,8 @@
 import {
   ChatHistoryItem,
   ChatMessage,
-<<<<<<< HEAD
-=======
   Checkpoint,
   ContextItemId,
->>>>>>> de8297f8
   ContextItemWithId,
   IndexingStatus,
   PersistedSessionInfo,
@@ -17,11 +14,8 @@
 import { ConfigValidationError } from "core/config/validation";
 import { stripImages } from "core/llm/images";
 import { v4 as uuidv4, v4 } from "uuid";
-<<<<<<< HEAD
-=======
 import { RootState } from "../store";
 import { ApplyState } from "core/protocol/ideWebview";
->>>>>>> de8297f8
 
 // We need this to handle reorderings (e.g. a mid-array deletion) of the messages array.
 // The proper fix is adding a UUID to all chat messages, but this is the temp workaround.
@@ -40,16 +34,12 @@
   mainEditorContent?: JSONContent;
   selectedProfileId: string;
   configError: ConfigValidationError[] | undefined;
-<<<<<<< HEAD
-  isInMultifileEdit: boolean;
   indexingStatuses: { [id: string]: IndexingStatus };
-=======
   checkpoints: Checkpoint[];
   curCheckpointIndex: number;
   isMultifileEdit: boolean;
   applyStates: ApplyState[];
   nextCodeBlockToApplyIndex: number;
->>>>>>> de8297f8
 };
 
 const initialState: State = {
@@ -76,16 +66,12 @@
   sessionId: v4(),
   defaultModelTitle: "GPT-4",
   selectedProfileId: "local",
-<<<<<<< HEAD
-  isInMultifileEdit: false,
   indexingStatuses: {},
-=======
   checkpoints: [],
   isMultifileEdit: false,
   curCheckpointIndex: 0,
   nextCodeBlockToApplyIndex: 0,
   applyStates: [],
->>>>>>> de8297f8
 };
 
 export const stateSlice = createSlice({
@@ -411,14 +397,11 @@
   deleteMessage,
   setIsGatheringContext,
   setIsInMultifileEdit,
-<<<<<<< HEAD
   updateIndexingStatus,
-=======
   updateCurCheckpoint,
   setCurCheckpointIndex,
   resetNextCodeBlockToApplyIndex,
   updateApplyState,
->>>>>>> de8297f8
 } = stateSlice.actions;
 
 export default stateSlice.reducer;