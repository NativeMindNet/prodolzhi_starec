import {
  ActionReducerMapBuilder,
  AsyncThunk,
  PayloadAction,
  createSelector,
  createSlice,
} from "@reduxjs/toolkit";
import { JSONContent } from "@tiptap/react";
import {
  ApplyState,
  AssistantChatMessage,
  ChatHistoryItem,
  ChatMessage,
  ContextItem,
  ContextItemWithId,
  FileSymbolMap,
  MessageModes,
  PromptLog,
  RuleWithSource,
  Session,
  SessionMetadata,
  ThinkingChatMessage,
  Tool,
  ToolCallDelta,
  ToolCallState,
} from "core";
import { BuiltInToolNames } from "core/tools/builtIn";
import { NEW_SESSION_TITLE } from "core/util/constants";
import {
  renderChatMessage,
  renderContextItems,
} from "core/util/messageContent";
import { findUriInDirs, getUriPathBasename } from "core/util/uri";
import { findLastIndex } from "lodash";
import { v4 as uuidv4 } from "uuid";
import { type InlineErrorMessageType } from "../../components/mainInput/InlineErrorMessage";
import { toolCallCtxItemToCtxItemWithId } from "../../pages/gui/ToolCallDiv/utils";
import { addToolCallDeltaToState } from "../../util/toolCallState";
import { RootState } from "../store";
import { streamResponseThunk } from "../thunks/streamResponse";
import { findChatHistoryItemByToolCallId, findToolCallById } from "../util";

/**
 * Helper function to filter out duplicate edit/search-replace tool calls.
 * Only keeps the first occurrence of edit tools.
 *
 * We don't support multiple parallel apply calls - see tool definitions for
 * instructions we provide to models to prevent this behavior.
 */
function filterMultipleEditToolCalls(
  toolCalls: ToolCallDelta[],
): ToolCallDelta[] {
  const editToolNames = [
    BuiltInToolNames.EditExistingFile,
    BuiltInToolNames.SearchAndReplaceInFile,
  ];
  let hasSeenEditTool = false;

  return toolCalls.filter((toolCall) => {
    const isEditTool = editToolNames.includes(toolCall.function?.name as any);

    if (isEditTool) {
      if (hasSeenEditTool) {
        return false; // Skip this duplicate edit tool
      }
      hasSeenEditTool = true;
    }

    return true;
  });
}

/**
 * Initializes tool call states for a new message containing tool calls.
 * This function is called when we receive a complete message with tool calls,
 * typically in non-streaming scenarios or when processing the first chunk
 * of a streaming message that contains tool calls.
 *
 * @param message - The chat message containing tool calls to process
 * @param lastItem - The chat history item to attach tool call states to
 */
export function handleToolCallsInMessage(
  message: ChatMessage,
  lastItem: ChatHistoryItemWithMessageId,
): void {
  if (
    (message.role === "assistant" || message.role === "thinking") &&
    message.toolCalls?.length
  ) {
    // Filter out duplicate edit/search-replace tool calls - only keep the first one
    const filteredToolCalls = filterMultipleEditToolCalls(message.toolCalls);

    // Initialize tool call states for each filtered tool call in the message
    // Each tool call gets its own state to track generation/execution progress
    lastItem.toolCallStates = filteredToolCalls.map((toolCallDelta) =>
      addToolCallDeltaToState(toolCallDelta, undefined),
    );

    // Update the message's toolCalls array to reflect the processed tool calls
    // We can safely cast because we verified the role above
    const curMessage = lastItem.message as
      | AssistantChatMessage
      | ThinkingChatMessage;
    curMessage.toolCalls = lastItem.toolCallStates.map(
      (state) => state.toolCall,
    );
  }
}

/**
 * Applies a single tool call delta to the tool call states array.
 *
 * This function handles the core logic for OpenAI-style tool call streaming where:
 * - Initial tool calls come with full details (ID, name, arguments)
 * - Subsequent argument fragments come without IDs and need to update the most recent tool call
 * - Multiple parallel tool calls can be streamed simultaneously
 *
 * @param toolCallDelta - The incoming tool call delta from the LLM stream
 * @param toolCallStates - Array of existing tool call states (modified in place)
 */
function applyToolCallDelta(
  toolCallDelta: ToolCallDelta,
  toolCallStates: ToolCallState[],
): void {
  // Find existing state by matching toolCallId - this ensures we update
  // the correct tool call even when multiple tool calls are being streamed
  let existingStateIndex = -1;

  if (toolCallDelta.id) {
    // Tool call has an ID - find by exact match
    // This handles: new tool calls or explicit updates to existing ones
    existingStateIndex = toolCallStates.findIndex(
      (state) => state.toolCallId === toolCallDelta.id,
    );
  } else {
    // No ID in delta (common in OpenAI streaming fragments)
    // Strategy: Update the most recently added tool call that's still being generated
    // This handles the pattern: initial tool call with ID, then fragments without ID
    existingStateIndex = toolCallStates.length - 1;

    // Ensure we have at least one tool call to update
    if (existingStateIndex < 0) {
      existingStateIndex = -1; // Will create new tool call
    }
  }

  const existingState =
    existingStateIndex >= 0 ? toolCallStates[existingStateIndex] : undefined;

  // Apply the delta to create an updated state (either updating existing or creating new)
  const updatedState = addToolCallDeltaToState(toolCallDelta, existingState);

  if (existingStateIndex >= 0) {
    // Update existing tool call state in place
    toolCallStates[existingStateIndex] = updatedState;
  } else {
    // Add new tool call state for a newly discovered tool call
    toolCallStates.push(updatedState);
  }
}

/**
 * Handles incremental updates to tool calls during streaming responses.
 * This function processes streaming deltas for tool calls, updating existing
 * tool call states or creating new ones as needed. It uses ID-based matching
 * to ensure tool call updates are applied to the correct tool call state.
 *
 * @param message - The streaming message chunk containing tool call deltas
 * @param lastItem - The chat history item containing existing tool call states
 */
export function handleStreamingToolCallUpdates(
  message: ChatMessage,
  lastItem: ChatHistoryItemWithMessageId,
): void {
  if (
    message.role === "assistant" &&
    message.toolCalls?.length &&
    lastItem.message.role === "assistant"
  ) {
    // Start with existing tool call states or empty array if none exist
    const existingToolCallStates = lastItem.toolCallStates || [];
    const updatedToolCallStates: ToolCallState[] = [...existingToolCallStates];

    // Filter out duplicate edit/search-replace tool calls - only keep the first one
    const filteredToolCalls = filterMultipleEditToolCalls(message.toolCalls);

    // Process each filtered tool call delta, matching by ID to update the correct state
    filteredToolCalls.forEach((toolCallDelta) => {
      applyToolCallDelta(toolCallDelta, updatedToolCallStates);
    });

    // Replace the entire tool call states array with the updated version
    lastItem.toolCallStates = updatedToolCallStates;

    // Update the message's toolCalls array to reflect current tool call states
    (lastItem.message as any).toolCalls = updatedToolCallStates.map(
      (state) => state.toolCall,
    );
  }
}

// We need this to handle reorderings (e.g. a mid-array deletion) of the messages array.
// The proper fix is adding a UUID to all chat messages, but this is the temp workaround.
export type ChatHistoryItemWithMessageId = ChatHistoryItem & {
  message: ChatMessage & { id: string };
};

type SessionState = {
  lastSessionId?: string;
  isSessionMetadataLoading: boolean;
  allSessionMetadata: SessionMetadata[];
  history: ChatHistoryItemWithMessageId[];
  isStreaming: boolean;
  title: string;
  id: string;
  streamAborter: AbortController;
  mainEditorContentTrigger?: JSONContent | undefined;
  symbols: FileSymbolMap;
  mode: MessageModes;
  isInEdit: boolean;
  codeBlockApplyStates: {
    states: ApplyState[];
    curIndex: number;
  };
  newestToolbarPreviewForInput: Record<string, string>;
  hasReasoningEnabled?: boolean;
<<<<<<< HEAD
  isPruned?: boolean;
  contextPercentage?: number;
  inlineErrorMessage?: InlineErrorMessageType;
=======
  compactionLoading: Record<number, boolean>; // Track compaction loading by message index
  warningMessage?: WarningMessage;
>>>>>>> 1c874e47
};

const initialState: SessionState = {
  isSessionMetadataLoading: false,
  allSessionMetadata: [],
  history: [],
  isStreaming: false,
  title: NEW_SESSION_TITLE,
  id: uuidv4(),
  streamAborter: new AbortController(),
  symbols: {},
  mode: "agent",
  isInEdit: false,
  codeBlockApplyStates: {
    states: [],
    curIndex: 0,
  },
  lastSessionId: undefined,
  newestToolbarPreviewForInput: {},
<<<<<<< HEAD
  isPruned: false,
=======
  compactionLoading: {},
>>>>>>> 1c874e47
};

export const sessionSlice = createSlice({
  name: "session",
  initialState,
  reducers: {
    addPromptCompletionPair: (
      state,
      { payload }: PayloadAction<PromptLog[]>,
    ) => {
      if (!state.history.length) {
        return;
      }

      const lastMessage = state.history[state.history.length - 1];

      lastMessage.promptLogs = lastMessage.promptLogs
        ? lastMessage.promptLogs.concat(payload)
        : payload;

      // Inactive thinking for reasoning models when '</think>' tag is not received on request completion
      if (lastMessage.reasoning?.active) {
        lastMessage.reasoning.active = false;
        lastMessage.reasoning.endAt = Date.now();
      }
    },
    setActive: (state) => {
      state.isStreaming = true;
    },
    setIsGatheringContext: (state, { payload }: PayloadAction<boolean>) => {
      const curMessage = state.history.at(-1);
      if (curMessage) {
        curMessage.isGatheringContext = payload;
      }
    },
    clearDanglingMessages: (state) => {
      // This is used during cancellation
      // After the last user or tool message, we can have thinking and or valid assitant message (content or generated tool calls) OR nothing.
      // The only thing allowed after the last assistant message that has either content or generated tool calls
      // is a user or tool message
      if (state.history.length < 2) {
        return;
      }
      const lastUserOrToolIdx = findLastIndex(
        state.history,
        (item) => item.message.role === "tool" || item.message.role === "user",
      );

      let validAssistantMessageIdx = -1;
      for (let i = state.history.length - 1; i > lastUserOrToolIdx; i--) {
        const message = state.history[i];
        const hasGeneratedMsg = message.toolCallStates?.some(
          (toolCallState) => toolCallState.status !== "generating",
        );
        if (message.message.content || hasGeneratedMsg) {
          validAssistantMessageIdx = i;
          // Cancel any tool calls that are dangling and generated
          if (message.toolCallStates) {
            message.toolCallStates.forEach((toolCallState) => {
              if (toolCallState.status === "generated") {
                toolCallState.status = "canceled";
              }
            });
          }
          break;
        }
      }

      if (validAssistantMessageIdx === -1) {
        state.history = state.history.slice(0, lastUserOrToolIdx + 1);
      } else {
        state.history = state.history.slice(0, validAssistantMessageIdx + 1);
      }
    },
    // Trigger value picked up by editor with isMainInput to set its content
    setMainEditorContentTrigger: (
      state,
      action: PayloadAction<JSONContent | undefined>,
    ) => {
      state.mainEditorContentTrigger = action.payload;
    },
    updateFileSymbols: (state, action: PayloadAction<FileSymbolMap>) => {
      state.symbols = {
        ...state.symbols,
        ...action.payload,
      };
    },
    setContextItemsAtIndex: (
      state,
      {
        payload: { index, contextItems },
      }: PayloadAction<{
        index: number;
        contextItems: ChatHistoryItem["contextItems"];
      }>,
    ) => {
      if (state.history[index]) {
        state.history[index].contextItems = contextItems;
      }
    },
    submitEditorAndInitAtIndex: (
      state,
      {
        payload,
      }: PayloadAction<{
        index: number;
        editorState: JSONContent;
      }>,
    ) => {
      const { index, editorState } = payload;

      if (state.history.length && index < state.history.length) {
        // Resubmission - update input message, truncate history after resubmit with new empty response message
        if (index % 2 === 1) {
          console.warn(
            "Corrupted history: resubmitting at odd index, shouldn't happen",
          );
        }
        const historyItem = state.history[index];

        historyItem.message.content = ""; // IMPORTANT - this is quickly updated by resolveEditorContent based on editor state prior to streaming
        historyItem.editorState = payload.editorState;
        historyItem.contextItems = [];

        state.history = state.history.slice(0, index + 1).concat({
          message: {
            id: uuidv4(),
            role: "assistant",
            content: "", // IMPORTANT - this is subsequently updated by response streaming
          },
          contextItems: [],
        });
      } else {
        // New input/response messages
        state.history = state.history.concat([
          {
            message: {
              id: uuidv4(),
              role: "user",
              content: "", // IMPORTANT - this is quickly updated by resolveEditorContent based on editor state prior to streaming
            },
            contextItems: [],
            editorState,
          },
          {
            message: {
              id: uuidv4(),
              role: "assistant",
              content: "", // IMPORTANT - this is subsequently updated by response streaming
            },
            contextItems: [],
          },
        ]);
      }

      state.isStreaming = true;
    },
    truncateHistoryToMessage: (
      state,
      {
        payload,
      }: PayloadAction<{
        index: number;
      }>,
    ) => {
      const { index } = payload;

      if (state.history.length && index < state.history.length) {
        state.codeBlockApplyStates.curIndex = 0;
        state.history = state.history.slice(0, index + 1).concat({
          message: {
            id: uuidv4(),
            role: "assistant",
            content: "", // IMPORTANT - this is subsequently updated by response streaming
          },
          contextItems: [],
        });
        state.inlineErrorMessage = undefined;
        state.isPruned = false;
        state.contextPercentage = undefined;
      }
    },
    deleteMessage: (state, action: PayloadAction<number>) => {
      // Deletes the current assistant message and the previous user message
      state.history.splice(action.payload - 1, 2);
      state.inlineErrorMessage = undefined;
      state.isPruned = false;
      state.contextPercentage = undefined;
    },
    updateHistoryItemAtIndex: (
      state,
      {
        payload,
      }: PayloadAction<{
        index: number;
        updates: Partial<ChatHistoryItemWithMessageId>;
      }>,
    ) => {
      const { index, updates } = payload;
      if (index !== 0 && !state.history[index]) {
        console.error(
          `attempting to update history item at nonexistent index ${index}`,
          updates,
        );
        return;
      }
      state.history[index] = {
        ...state.history[index],
        ...updates,
      };
    },
    addContextItemsAtIndex: (
      state,
      {
        payload,
      }: PayloadAction<{
        index: number;
        contextItems: ContextItemWithId[];
      }>,
    ) => {
      const historyItem = state.history[payload.index];

      if (!historyItem) {
        return;
      }

      historyItem.contextItems = [
        ...historyItem.contextItems,
        ...payload.contextItems,
      ];
    },
    setAppliedRulesAtIndex: (
      state,
      {
        payload,
      }: PayloadAction<{
        index: number;
        appliedRules: RuleWithSource[];
      }>,
    ) => {
      if (state.history[payload.index]) {
        state.history[payload.index].appliedRules = payload.appliedRules;
      }
    },
    setInactive: (state) => {
      const curMessage = state.history.at(-1);

      if (curMessage) {
        curMessage.isGatheringContext = false;
      }

      state.isStreaming = false;
    },
    abortStream: (state) => {
      state.streamAborter.abort();
      state.streamAborter = new AbortController();
    },
    streamUpdate: (state, action: PayloadAction<ChatMessage[]>) => {
      if (state.history.length) {
        for (const message of action.payload) {
          let lastItem = state.history[state.history.length - 1];
          let lastMessage = lastItem.message;

          if (message.role === "thinking" && message.redactedThinking) {
            state.history.push({
              message: {
                role: "thinking",
                content: "internal reasoning is hidden due to safety reasons",
                redactedThinking: message.redactedThinking,
                id: uuidv4(),
              },
              contextItems: [],
            });
            continue;
          }

          const messageContent = message.content
            ? renderChatMessage(message)
            : "";

          // OpenAI-compatible models in agent mode sometimes send
          // all of their data in one message, so we handle that case early.
          if (messageContent) {
            const thinkMatches = messageContent.match(
              /<think>([\s\S]*)<\/think>([\s\S]*)/,
            );
            if (thinkMatches) {
              // The order that they seem to consistently use is:
              //
              // <think>Thinking text</think>
              // Text to show to the user

              lastItem.reasoning = {
                text: thinkMatches[1].trim(),
                startAt: Date.now(),
                endAt: Date.now(),
                active: false,
              };

              // This is the chat message that we should show to the user.
              // We always need to push this even if it is empty,
              // because we cannot attach tool calls to a Thinking message.
              // That would break `messageHasToolCallId`.
              state.history.push({
                message: {
                  role: "assistant",
                  content: thinkMatches[2].trim(),
                  id: uuidv4(),
                },
                contextItems: [],
              });
              lastItem = state.history[state.history.length - 1];
              lastMessage = lastItem.message;

              handleToolCallsInMessage(message, lastItem);

              return;
            }
          }

          // The remainder of this function handles streaming messages
          if (
            lastMessage.role !== message.role ||
            message.role === "tool" // Tool messages should always create new messages
          ) {
            // Create a new message
            const historyItem: ChatHistoryItemWithMessageId = {
              message: {
                ...message,
                content: "", // Start with empty content, let accumulation logic handle it
                id: uuidv4(),
              },
              contextItems: [],
            };
            handleToolCallsInMessage(message, historyItem);
            state.history.push(historyItem);
            lastItem = state.history[state.history.length - 1];
            lastMessage = lastItem.message;
          }

          // Add to the existing message
          if (messageContent) {
            if (messageContent.includes("<think>")) {
              lastItem.reasoning = {
                startAt: Date.now(),
                active: true,
                text: messageContent.replace("<think>", "").trim(),
              };
            } else if (
              lastItem.reasoning?.active &&
              messageContent.includes("</think>")
            ) {
              const [reasoningEnd, answerStart] =
                messageContent.split("</think>");
              lastItem.reasoning.text += reasoningEnd.trimEnd();
              lastItem.reasoning.active = false;
              lastItem.reasoning.endAt = Date.now();
              lastMessage.content += answerStart.trimStart();
            } else if (lastItem.reasoning?.active) {
              if (
                lastItem.reasoning.text.length > 0 ||
                messageContent.trim().length > 0
              ) {
                lastItem.reasoning.text += messageContent;
              }
            } else {
              // Note this only works because new message above
              // was already rendered from parts to string
              if (
                lastMessage.content.length > 0 ||
                messageContent.trim().length > 0
              ) {
                lastMessage.content += messageContent;
              }
            }
          } else if (message.role === "thinking" && message.signature) {
            if (lastMessage.role === "thinking") {
              lastMessage.signature = message.signature;
            }
          } else if (
            message.role === "assistant" &&
            message.toolCalls?.length &&
            lastMessage.role === "assistant"
          ) {
            handleStreamingToolCallUpdates(message, lastItem);
          }
        }
      }
    },
    newSession: (state, { payload }: PayloadAction<Session | undefined>) => {
      state.lastSessionId = state.id;

      state.streamAborter.abort();
      state.streamAborter = new AbortController();

      state.isStreaming = false;
      state.symbols = {};

      state.inlineErrorMessage = undefined;
      state.isPruned = false;
      state.contextPercentage = undefined;

      if (payload) {
        state.history = payload.history as any;
        state.title = payload.title;
        state.id = payload.sessionId;
      } else {
        state.history = [];
        state.title = NEW_SESSION_TITLE;
        state.id = uuidv4();
      }
    },
    updateSessionTitle: (state, { payload }: PayloadAction<string>) => {
      state.title = payload;
    },
    setIsSessionMetadataLoading: (
      state,
      { payload }: PayloadAction<boolean>,
    ) => {
      state.isSessionMetadataLoading = payload;
    },
    setAllSessionMetadata: (
      state,
      { payload }: PayloadAction<SessionMetadata[]>,
    ) => {
      state.allSessionMetadata = payload;
    },
    //////////////////////////////////////////////////////////////////////////////////
    // These are for optimistic session metadata updates, especially for History page
    addSessionMetadata: (
      state,
      { payload }: PayloadAction<SessionMetadata>,
    ) => {
      state.allSessionMetadata = [...state.allSessionMetadata, payload];
    },
    updateSessionMetadata: (
      state,
      {
        payload,
      }: PayloadAction<
        {
          sessionId: string;
        } & Partial<SessionMetadata>
      >,
    ) => {
      state.allSessionMetadata = state.allSessionMetadata.map((session) =>
        session.sessionId === payload.sessionId
          ? {
              ...session,
              ...payload,
            }
          : session,
      );
      if (payload.title && payload.sessionId === state.id) {
        state.title = payload.title;
      }
    },
    deleteSessionMetadata: (state, { payload }: PayloadAction<string>) => {
      // Note, should not be allowed to delete current session from chat session
      state.allSessionMetadata = state.allSessionMetadata.filter(
        (session) => session.sessionId !== payload,
      );
    },
    //////////////////////////////////////////////////////////////////////////////////
    addHighlightedCode: (
      state,
      {
        payload,
      }: PayloadAction<{ rangeInFileWithContents: any; edit: boolean }>,
    ) => {
      let contextItems =
        state.history[state.history.length - 1].contextItems ?? [];

      contextItems = contextItems.map((item) => {
        return { ...item, editing: false };
      });

      const { relativePathOrBasename } = findUriInDirs(
        payload.rangeInFileWithContents.filepath,
        window.workspacePaths ?? [],
      );
      const fileName = getUriPathBasename(
        payload.rangeInFileWithContents.filepath,
      );

      const lineNums = `(${
        payload.rangeInFileWithContents.range.start.line + 1
      }-${payload.rangeInFileWithContents.range.end.line + 1})`;

      contextItems.push({
        name: `${fileName} ${lineNums}`,
        description: relativePathOrBasename,
        id: {
          providerTitle: "code",
          itemId: uuidv4(),
        },
        content: payload.rangeInFileWithContents.contents,
        editing: true,
        editable: true,
        uri: {
          type: "file",
          value: payload.rangeInFileWithContents.filepath,
        },
      });

      state.history[state.history.length - 1].contextItems = contextItems;
    },
    updateApplyState: (state, { payload }: PayloadAction<ApplyState>) => {
      const applyState = state.codeBlockApplyStates.states.find(
        (state) => state.streamId === payload.streamId,
      );

      if (!applyState) {
        state.codeBlockApplyStates.states.push(payload);
      } else {
        applyState.status = payload.status ?? applyState.status;
        applyState.numDiffs = payload.numDiffs ?? applyState.numDiffs;
        applyState.filepath = payload.filepath ?? applyState.filepath;
      }

      if (payload.status === "done") {
        state.codeBlockApplyStates.curIndex++;
      }
    },
    resetNextCodeBlockToApplyIndex: (state) => {
      state.codeBlockApplyStates.curIndex = 0;
    },

    // TOOL CALL STATE
    setToolGenerated: (
      state,
      action: PayloadAction<{
        toolCallId: string;
        tools: Tool[];
      }>,
    ) => {
      const toolCallState = findToolCallById(
        state.history,
        action.payload.toolCallId,
      );

      if (toolCallState) {
        toolCallState.status = "generated";

        const tool = action.payload.tools.find(
          (t) => t.function.name === toolCallState.toolCall.function.name,
        );
        if (tool) {
          toolCallState.tool = tool;
        }
      }
    },
    updateToolCallOutput: (
      state,
      action: PayloadAction<{
        toolCallId: string;
        contextItems: ContextItem[];
      }>,
    ) => {
      // Update tool call state and corresponding tool output message
      const toolCallState = findToolCallById(
        state.history,
        action.payload.toolCallId,
      );
      if (toolCallState) {
        toolCallState.output = action.payload.contextItems;
      }
      const toolItem = findChatHistoryItemByToolCallId(
        state.history,
        action.payload.toolCallId,
      );
      if (toolItem) {
        toolItem.message.content = renderContextItems(
          action.payload.contextItems,
        );
        toolItem.contextItems = action.payload.contextItems.map((item) =>
          toolCallCtxItemToCtxItemWithId(item, action.payload.toolCallId),
        );
      }
    },
    cancelToolCall: (
      state,
      action: PayloadAction<{
        toolCallId: string;
      }>,
    ) => {
      const toolCallState = findToolCallById(
        state.history,
        action.payload.toolCallId,
      );
      if (toolCallState) {
        toolCallState.status = "canceled";
      }
    },
    errorToolCall: (
      state,
      action: PayloadAction<{
        toolCallId: string;
      }>,
    ) => {
      const toolCallState = findToolCallById(
        state.history,
        action.payload.toolCallId,
      );
      if (toolCallState) {
        toolCallState.status = "errored";
      }
    },
    acceptToolCall: (
      state,
      action: PayloadAction<{
        toolCallId: string;
      }>,
    ) => {
      const toolCallState = findToolCallById(
        state.history,
        action.payload.toolCallId,
      );
      if (toolCallState) {
        toolCallState.status = "done";
      }
    },
    setToolCallCalling: (
      state,
      action: PayloadAction<{
        toolCallId: string;
      }>,
    ) => {
      const toolCallState = findToolCallById(
        state.history,
        action.payload.toolCallId,
      );
      if (toolCallState) {
        toolCallState.status = "calling";
      }
    },
    setMode: (state, action: PayloadAction<MessageModes>) => {
      state.mode = action.payload;
    },
    setIsInEdit: (state, action: PayloadAction<boolean>) => {
      state.isInEdit = action.payload;
    },
    setHasReasoningEnabled: (state, action: PayloadAction<boolean>) => {
      state.hasReasoningEnabled = action.payload;
    },
    setNewestToolbarPreviewForInput: (
      state,
      {
        payload,
      }: PayloadAction<{
        inputId: string;
        contextItemId: string;
      }>,
    ) => {
      state.newestToolbarPreviewForInput[payload.inputId] =
        payload.contextItemId;
    },
<<<<<<< HEAD
    setInlineErrorMessage: (
=======
    setCompactionLoading: (
      state,
      action: PayloadAction<{ index: number; loading: boolean }>,
    ) => {
      const { index, loading } = action.payload;
      if (loading) {
        state.compactionLoading[index] = true;
      } else {
        delete state.compactionLoading[index];
      }
    },
    setWarningMessage: (
>>>>>>> 1c874e47
      state,
      action: PayloadAction<SessionState["inlineErrorMessage"]>,
    ) => {
      state.inlineErrorMessage = action.payload;
    },
    setIsPruned: (state, action: PayloadAction<boolean>) => {
      state.isPruned = action.payload;
    },
    setContextPercentage: (state, action: PayloadAction<number>) => {
      state.contextPercentage = action.payload;
    },
  },
  selectors: {
    selectIsGatheringContext: (state) => {
      const curHistoryItem = state.history.at(-1);
      return curHistoryItem?.isGatheringContext || false;
    },
  },
  extraReducers: (builder) => {
    addPassthroughCases(builder, [streamResponseThunk]);
  },
});

function addPassthroughCases(
  builder: ActionReducerMapBuilder<SessionState>,
  thunks: AsyncThunk<any, any, any>[],
) {
  thunks.forEach((thunk) => {
    builder
      .addCase(thunk.fulfilled, (_state, _action) => {})
      .addCase(thunk.rejected, (_state, _action) => {})
      .addCase(thunk.pending, (_state, _action) => {});
  });
}

export const selectApplyStateByStreamId = createSelector(
  [
    (state: RootState) => state.session.codeBlockApplyStates.states,
    (_state: RootState, streamId?: string) => streamId,
  ],
  (states, streamId) => {
    return states.find((state) => state.streamId === streamId);
  },
);

export const selectApplyStateByToolCallId = createSelector(
  [
    (state: RootState) => state.session.codeBlockApplyStates.states,
    (_state: RootState, toolCallId?: string) => toolCallId,
  ],
  (states, toolCallId) => {
    if (toolCallId) {
      return states.find((state) => state.toolCallId === toolCallId);
    }
  },
);

export const {
  updateFileSymbols,
  setContextItemsAtIndex,
  addContextItemsAtIndex,
  setAppliedRulesAtIndex,
  setInactive,
  streamUpdate,
  newSession,
  updateSessionTitle,
  addHighlightedCode,
  addPromptCompletionPair,
  setActive,
  submitEditorAndInitAtIndex,
  truncateHistoryToMessage,
  updateHistoryItemAtIndex,
  clearDanglingMessages,
  setMainEditorContentTrigger,
  deleteMessage,
  setIsGatheringContext,
  resetNextCodeBlockToApplyIndex,
  updateApplyState,
  abortStream,
  setToolCallCalling,
  cancelToolCall,
  errorToolCall,
  acceptToolCall,
  setToolGenerated,
  updateToolCallOutput,
  setMode,
  setIsSessionMetadataLoading,
  setAllSessionMetadata,
  addSessionMetadata,
  updateSessionMetadata,
  deleteSessionMetadata,
  setNewestToolbarPreviewForInput,
  setIsInEdit,
  setHasReasoningEnabled,
<<<<<<< HEAD
  setInlineErrorMessage,
  setIsPruned,
  setContextPercentage,
=======
  setCompactionLoading,
  setWarningMessage,
>>>>>>> 1c874e47
} = sessionSlice.actions;

export const { selectIsGatheringContext } = sessionSlice.selectors;

export default sessionSlice.reducer;<|MERGE_RESOLUTION|>--- conflicted
+++ resolved
@@ -224,14 +224,10 @@
   };
   newestToolbarPreviewForInput: Record<string, string>;
   hasReasoningEnabled?: boolean;
-<<<<<<< HEAD
   isPruned?: boolean;
   contextPercentage?: number;
   inlineErrorMessage?: InlineErrorMessageType;
-=======
   compactionLoading: Record<number, boolean>; // Track compaction loading by message index
-  warningMessage?: WarningMessage;
->>>>>>> 1c874e47
 };
 
 const initialState: SessionState = {
@@ -251,11 +247,7 @@
   },
   lastSessionId: undefined,
   newestToolbarPreviewForInput: {},
-<<<<<<< HEAD
-  isPruned: false,
-=======
   compactionLoading: {},
->>>>>>> 1c874e47
 };
 
 export const sessionSlice = createSlice({
@@ -913,9 +905,6 @@
       state.newestToolbarPreviewForInput[payload.inputId] =
         payload.contextItemId;
     },
-<<<<<<< HEAD
-    setInlineErrorMessage: (
-=======
     setCompactionLoading: (
       state,
       action: PayloadAction<{ index: number; loading: boolean }>,
@@ -927,8 +916,7 @@
         delete state.compactionLoading[index];
       }
     },
-    setWarningMessage: (
->>>>>>> 1c874e47
+    setInlineErrorMessage: (
       state,
       action: PayloadAction<SessionState["inlineErrorMessage"]>,
     ) => {
@@ -1023,14 +1011,10 @@
   setNewestToolbarPreviewForInput,
   setIsInEdit,
   setHasReasoningEnabled,
-<<<<<<< HEAD
   setInlineErrorMessage,
   setIsPruned,
   setContextPercentage,
-=======
   setCompactionLoading,
-  setWarningMessage,
->>>>>>> 1c874e47
 } = sessionSlice.actions;
 
 export const { selectIsGatheringContext } = sessionSlice.selectors;
