import { Editor } from "@tiptap/react";
import { InputModifiers } from "core";
import { rifWithContentsToContextItem } from "core/commands/util";
import { MutableRefObject } from "react";
import { useWebviewListener } from "../../../hooks/useWebviewListener";
<<<<<<< HEAD
import { useAppSelector } from "../../../redux/hooks";
import { clearCodeToEdit } from "../../../redux/slices/editModeState";
=======
import { clearCodeToEdit } from "../../../redux/slices/editState";
>>>>>>> a1bfef9d
import { setNewestToolbarPreviewForInput } from "../../../redux/slices/sessionSlice";
import { AppDispatch } from "../../../redux/store";
import { loadSession, saveCurrentSession } from "../../../redux/thunks/session";
import { CodeBlock, PromptBlock } from "./extensions";
import { insertCurrentFileContextMention } from "./utils/insertCurrentFileContextMention";

/**
 * Hook for setting up main editor specific webview listeners
 */
export function useMainEditorWebviewListeners({
  editor,
  onEnterRef,
  dispatch,
  historyLength,
  inputId,
  editorFocusedRef,
}: {
  editor: Editor | null;
  onEnterRef: MutableRefObject<(modifiers: InputModifiers) => void>;
  dispatch: AppDispatch;
  historyLength: number;
  inputId: string;
  editorFocusedRef: MutableRefObject<boolean | undefined>;
}) {
  const activeContextProviders = useAppSelector(
    (state) => state.config.config.contextProviders,
  );
  const useCurrentFileAsContext = useAppSelector(
    (state) => state.config.config.experimental?.useCurrentFileAsContext,
  );
  const mode = useAppSelector((state) => state.session.mode);

  useWebviewListener(
    "isContinueInputFocused",
    async () => {
      return !!editorFocusedRef.current;
    },
    [editorFocusedRef],
  );

  useWebviewListener(
    "userInput",
    async (data) => {
      if (!editor) return;
      editor.commands.insertContent(data.input);
      onEnterRef.current({ useCodebase: false, noContext: true });
    },
    [editor, onEnterRef.current],
  );

  useWebviewListener("jetbrains/editorInsetRefresh", async () => {
    editor?.chain().clearContent().focus().run();
  });

  useWebviewListener(
    "focusContinueInput",
    async () => {
      dispatch(clearCodeToEdit());

      if (historyLength > 0) {
        await dispatch(
          saveCurrentSession({
            openNewSession: false,
            generateTitle: true,
          }),
        );
      }

      setTimeout(() => {
        editor?.commands.blur();
        editor?.commands.focus("end");
      }, 20);
    },
    [historyLength, editor, dispatch],
  );

  useWebviewListener(
    "focusContinueInputWithoutClear",
    async () => {
      setTimeout(() => {
        editor?.commands.focus("end");
      }, 20);
    },
    [editor],
  );

  useWebviewListener(
    "focusContinueInputWithNewSession",
    async () => {
      await dispatch(
        saveCurrentSession({
          openNewSession: true,
          generateTitle: true,
        }),
      );

      setTimeout(() => {
        editor?.commands.focus("end");
      }, 20);
    },
    [editor, dispatch],
  );

  useWebviewListener(
    "highlightedCode",
    async (data) => {
      if (!editor) return;

      const contextItem = rifWithContentsToContextItem(
        data.rangeInFileWithContents,
      );

      let index = 0;
      for (const el of editor.getJSON()?.content ?? []) {
        // Prevent exact duplicate code blocks
        if (el.attrs?.item?.name === contextItem.name) {
          return;
        }

        if (el.type === CodeBlock.name || el.type === PromptBlock.name) {
          index += 2;
        } else {
          break;
        }
      }

      editor
        .chain()
        .insertContentAt(index, {
          type: CodeBlock.name,
          attrs: {
            item: contextItem,
            inputId,
          },
        })
        .run();

      dispatch(
        setNewestToolbarPreviewForInput({
          inputId,
          contextItemId: contextItem.id.itemId,
        }),
      );

      if (data.prompt) {
        editor.commands.focus("end");
        editor.commands.insertContent(data.prompt);
      }

      if (data.shouldRun) {
        onEnterRef.current({ useCodebase: false, noContext: true });
      }

      setTimeout(() => {
        editor.commands.blur();
        editor.commands.focus("end");
      }, 20);
    },
    [editor, inputId, onEnterRef.current],
  );

  useWebviewListener(
    "isContinueInputFocused",
    async () => {
      return !!editorFocusedRef.current;
    },
    [editorFocusedRef],
  );

  useWebviewListener(
    "focusContinueSessionId",
    async (data) => {
      if (!data.sessionId) return;

      await dispatch(
        loadSession({
          sessionId: data.sessionId,
          saveCurrentSession: true,
        }),
      );
    },
    [],
  );

  useWebviewListener(
    "newSession",
    async () => {
      // do not insert current file context mention if we are in edit mode or if addFileContext is disabled
      if (!editor || mode === "edit" || !useCurrentFileAsContext) return;
      insertCurrentFileContextMention(editor, activeContextProviders);
    },
    [editor, activeContextProviders, mode, useCurrentFileAsContext],
  );
}<|MERGE_RESOLUTION|>--- conflicted
+++ resolved
@@ -3,12 +3,8 @@
 import { rifWithContentsToContextItem } from "core/commands/util";
 import { MutableRefObject } from "react";
 import { useWebviewListener } from "../../../hooks/useWebviewListener";
-<<<<<<< HEAD
 import { useAppSelector } from "../../../redux/hooks";
-import { clearCodeToEdit } from "../../../redux/slices/editModeState";
-=======
 import { clearCodeToEdit } from "../../../redux/slices/editState";
->>>>>>> a1bfef9d
 import { setNewestToolbarPreviewForInput } from "../../../redux/slices/sessionSlice";
 import { AppDispatch } from "../../../redux/store";
 import { loadSession, saveCurrentSession } from "../../../redux/thunks/session";
@@ -39,7 +35,7 @@
   const useCurrentFileAsContext = useAppSelector(
     (state) => state.config.config.experimental?.useCurrentFileAsContext,
   );
-  const mode = useAppSelector((state) => state.session.mode);
+  const isInEdit = useAppSelector((state) => state.session.isInEdit);
 
   useWebviewListener(
     "isContinueInputFocused",
@@ -197,9 +193,9 @@
     "newSession",
     async () => {
       // do not insert current file context mention if we are in edit mode or if addFileContext is disabled
-      if (!editor || mode === "edit" || !useCurrentFileAsContext) return;
+      if (!editor || isInEdit || !useCurrentFileAsContext) return;
       insertCurrentFileContextMention(editor, activeContextProviders);
     },
-    [editor, activeContextProviders, mode, useCurrentFileAsContext],
+    [editor, activeContextProviders, isInEdit, useCurrentFileAsContext],
   );
 }