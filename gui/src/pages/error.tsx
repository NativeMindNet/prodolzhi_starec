import { useDispatch } from "react-redux";
<<<<<<< HEAD
import { useRouteError } from "react-router-dom";
=======
import { useNavigate, useRouteError } from "react-router-dom";
>>>>>>> a636c171
import { newSession } from "../redux/slices/sessionStateReducer";
import useContinueGUIProtocol from "../hooks/useContinueClient";
import ContinueButton from "../components/ContinueButton";
import { vscBackground } from "../components";

export default function ErrorPage() {
  const error: any = useRouteError();
  console.error(error);
  const dispatch = useDispatch();
  const client = useContinueGUIProtocol(false);
<<<<<<< HEAD
=======
  const navigate = useNavigate();
>>>>>>> a636c171

  return (
    <div
      id="error-page"
      className="text-center"
      style={{ backgroundColor: vscBackground }}
    >
      <h1>Error in Continue React App</h1>
      <p>
        <i>{error.statusText || error.message}</i>
      </p>
      <br />
      <p>Click below to Continue</p>
      <br />
      <ContinueButton
        disabled={false}
        showStop={false}
        onClick={() => {
          client?.stopSession();
          dispatch(newSession());
<<<<<<< HEAD
=======
          localStorage.removeItem("persist:root");
          navigate("/");
>>>>>>> a636c171
        }}
      ></ContinueButton>
    </div>
  );
}<|MERGE_RESOLUTION|>--- conflicted
+++ resolved
@@ -1,9 +1,5 @@
 import { useDispatch } from "react-redux";
-<<<<<<< HEAD
-import { useRouteError } from "react-router-dom";
-=======
 import { useNavigate, useRouteError } from "react-router-dom";
->>>>>>> a636c171
 import { newSession } from "../redux/slices/sessionStateReducer";
 import useContinueGUIProtocol from "../hooks/useContinueClient";
 import ContinueButton from "../components/ContinueButton";
@@ -14,10 +10,7 @@
   console.error(error);
   const dispatch = useDispatch();
   const client = useContinueGUIProtocol(false);
-<<<<<<< HEAD
-=======
   const navigate = useNavigate();
->>>>>>> a636c171
 
   return (
     <div
@@ -38,11 +31,8 @@
         onClick={() => {
           client?.stopSession();
           dispatch(newSession());
-<<<<<<< HEAD
-=======
           localStorage.removeItem("persist:root");
           navigate("/");
->>>>>>> a636c171
         }}
       ></ContinueButton>
     </div>
