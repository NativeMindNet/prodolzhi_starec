--- conflicted
+++ resolved
@@ -10,11 +10,7 @@
   unrollAssistant,
   validateConfigYaml,
 } from "@continuedev/config-yaml";
-<<<<<<< HEAD
-import { fetchwithRequestOptions } from "@continuedev/fetch";
 import { dirname } from "node:path";
-=======
->>>>>>> 68bc52b5
 
 import {
   ContinueConfig,
@@ -134,27 +130,13 @@
   };
 }
 
-<<<<<<< HEAD
 async function configYamlToContinueConfig(options: {
-=======
-async function configYamlToContinueConfig({
-  config,
-  ide,
-  ideSettings,
-  ideInfo,
-  uniqueId,
-  llmLogger,
-  platformConfigMetadata,
-  allowFreeTrial = true,
-}: {
->>>>>>> 68bc52b5
   config: AssistantUnrolled;
   ide: IDE;
   ideSettings: IdeSettings;
   ideInfo: IdeInfo;
   uniqueId: string;
   llmLogger: ILLMLogger;
-<<<<<<< HEAD
   workOsAccessToken: string | undefined;
   allowFreeTrial?: boolean;
 }): Promise<{ config: ContinueConfig; errors: ConfigValidationError[] }> {
@@ -169,11 +151,6 @@
   } = options;
   allowFreeTrial = allowFreeTrial ?? true;
 
-=======
-  platformConfigMetadata: PlatformConfigMetadata | undefined;
-  allowFreeTrial: boolean;
-}): Promise<{ config: ContinueConfig; errors: ConfigValidationError[] }> {
->>>>>>> 68bc52b5
   const localErrors: ConfigValidationError[] = [];
 
   const continueConfig: ContinueConfig = {
@@ -436,29 +413,12 @@
   return { config: continueConfig, errors: localErrors };
 }
 
-<<<<<<< HEAD
 export async function loadContinueConfigFromYaml(options: {
-=======
-export async function loadContinueConfigFromYaml({
-  ide,
-  ideSettings,
-  ideInfo,
-  uniqueId,
-  llmLogger,
-  // workOsAccessToken,
-  overrideConfigYaml,
-  platformConfigMetadata,
-  controlPlaneClient,
-  configYamlPath,
-  orgScopeId,
-}: {
->>>>>>> 68bc52b5
   ide: IDE;
   ideSettings: IdeSettings;
   ideInfo: IdeInfo;
   uniqueId: string;
   llmLogger: ILLMLogger;
-<<<<<<< HEAD
   workOsAccessToken: string | undefined;
   overrideConfigYaml: AssistantUnrolled | undefined;
   controlPlaneClient: ControlPlaneClient;
@@ -479,25 +439,6 @@
   } = options;
 
   const configYamlResult = await loadConfigYaml({
-=======
-  // workOsAccessToken: string | undefined;
-  overrideConfigYaml: AssistantUnrolled | undefined;
-  platformConfigMetadata: PlatformConfigMetadata | undefined;
-  controlPlaneClient: ControlPlaneClient;
-  configYamlPath: string | undefined;
-  orgScopeId: string | null;
-}): Promise<ConfigResult<ContinueConfig>> {
-  const rawYaml =
-    overrideConfigYaml === undefined
-      ? fs.readFileSync(
-          configYamlPath ?? getConfigYamlPath(ideInfo.ideType),
-          "utf-8",
-        )
-      : "";
-
-  const configYamlResult = await loadConfigYaml(
-    rawYaml,
->>>>>>> 68bc52b5
     overrideConfigYaml,
     controlPlaneClient,
     orgScopeId,
@@ -522,12 +463,7 @@
       ideInfo,
       uniqueId,
       llmLogger,
-<<<<<<< HEAD
       workOsAccessToken,
-=======
-      platformConfigMetadata,
-      allowFreeTrial: true,
->>>>>>> 68bc52b5
     });
 
   try {
