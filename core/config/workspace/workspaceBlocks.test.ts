--- conflicted
+++ resolved
@@ -1,11 +1,5 @@
-<<<<<<< HEAD
-import { BlockType } from "@continuedev/config-yaml";
-import { describe, expect, test } from "vitest";
-import { RULE_FILE_EXTENSION } from "../markdown";
-=======
 import { BlockType, RULE_FILE_EXTENSION } from "@continuedev/config-yaml";
 import { describe, expect, test } from "@jest/globals";
->>>>>>> 43405bce
 import { findAvailableFilename, getFileContent } from "./workspaceBlocks";
 
 describe("getFileContent", () => {
