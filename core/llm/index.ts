--- conflicted
+++ resolved
@@ -10,19 +10,11 @@
   RequestOptions,
   TemplateType,
 } from "..";
-<<<<<<< HEAD
-
-import {
-  CONTEXT_LENGTH_FOR_MODEL,
-  DEFAULT_ARGS
-=======
-import { ideRequest, ideStreamRequest } from "../ide/messaging";
 import {
   CONTEXT_LENGTH_FOR_MODEL,
   DEFAULT_ARGS,
   DEFAULT_CONTEXT_LENGTH,
   DEFAULT_MAX_TOKENS,
->>>>>>> c8b8f0c6
 } from "./constants";
 import {
   compileChatMessages,
