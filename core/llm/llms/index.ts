--- conflicted
+++ resolved
@@ -27,11 +27,7 @@
 import Groq from "./Groq";
 import HuggingFaceInferenceAPI from "./HuggingFaceInferenceAPI";
 import HuggingFaceTGI from "./HuggingFaceTGI";
-<<<<<<< HEAD
-import InceptionLabs from "./InceptionLabs";
-=======
 import Inception from "./Inception";
->>>>>>> ef11e5fb
 import Kindo from "./Kindo";
 import LlamaCpp from "./LlamaCpp";
 import Llamafile from "./Llamafile";
@@ -77,7 +73,6 @@
   Novita,
   HuggingFaceTGI,
   HuggingFaceInferenceAPI,
-  InceptionLabs,
   Kindo,
   LlamaCpp,
   OpenAI,
