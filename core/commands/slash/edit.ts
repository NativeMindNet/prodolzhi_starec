import { ContextItemWithId, ILLM, SlashCommand } from "../../index.js";
import {
  filterCodeBlockLines,
  filterEnglishLinesAtEnd,
  filterEnglishLinesAtStart,
  fixCodeLlamaFirstLineIndentation,
  stopAtLines,
  streamWithNewLines,
<<<<<<< HEAD
} from "../../autocomplete/lineStream.js";
import { streamLines } from "../../diff/util.js";
import { stripImages } from "../../llm/countTokens.js";
import {
  dedentAndGetCommonWhitespace,
  getMarkdownLanguageTagForFile,
} from "../../util/index.js";
=======
} from "../../autocomplete/lineStream";
import { streamLines } from "../../diff/util";
import { stripImages } from "../../llm/countTokens";
import {
  dedentAndGetCommonWhitespace,
  getMarkdownLanguageTagForFile,
} from "../../util";
>>>>>>> b2c7b074
import {
  RangeInFileWithContents,
  contextItemToRangeInFileWithContents,
} from "../util.js";

const PROMPT = `Take the file prefix and suffix into account, but only rewrite the code_to_edit as specified in the user_request. The code you write in modified_code_to_edit will replace the code between the code_to_edit tags. Do NOT preface your answer or write anything other than code. The </modified_code_to_edit> tag should be written to indicate the end of the modified code section. Do not ever use nested tags.

Example:

<file_prefix>
class Database:
    def __init__(self):
        self._data = {{}}

    def get(self, key):
        return self._data[key]

</file_prefix>
<code_to_edit>
    def set(self, key, value):
        self._data[key] = value
</code_to_edit>
<file_suffix>

    def clear_all():
        self._data = {{}}
</file_suffix>
<user_request>
Raise an error if the key already exists.
</user_request>
<modified_code_to_edit>
    def set(self, key, value):
        if key in self._data:
            raise KeyError(f"Key {{key}} already exists")
        self._data[key] = value
</modified_code_to_edit>

Main task:
`;

export async function getPromptParts(
  rif: RangeInFileWithContents,
  fullFileContents: string,
  model: ILLM,
  input: string,
  tokenLimit: number | undefined,
) {
  let maxTokens = Math.floor(model.contextLength / 2);

  const TOKENS_TO_BE_CONSIDERED_LARGE_RANGE = tokenLimit ?? 1200;
  // if (model.countTokens(rif.contents) > TOKENS_TO_BE_CONSIDERED_LARGE_RANGE) {
  //   throw new Error(
  //     "\n\n**It looks like you've selected a large range to edit, which may take a while to complete. If you'd like to cancel, click the 'X' button above. If you highlight a more specific range, Continue will only edit within it.**"
  //   );
  // }

  const BUFFER_FOR_FUNCTIONS = 400;
  let totalTokens =
    model.countTokens(fullFileContents + PROMPT + input) +
    BUFFER_FOR_FUNCTIONS +
    maxTokens;

  let fullFileContentsList = fullFileContents.split("\n");
  let maxStartLine = rif.range.start.line;
  let minEndLine = rif.range.end.line;
  let curStartLine = 0;
  let curEndLine = fullFileContentsList.length - 1;

  if (totalTokens > model.contextLength) {
    while (curEndLine > minEndLine) {
      totalTokens -= model.countTokens(fullFileContentsList[curEndLine]);
      curEndLine--;
      if (totalTokens < model.contextLength) {
        break;
      }
    }
  }

  if (totalTokens > model.contextLength) {
    while (curStartLine < maxStartLine) {
      curStartLine++;
      totalTokens -= model.countTokens(fullFileContentsList[curStartLine]);
      if (totalTokens < model.contextLength) {
        break;
      }
    }
  }

  let filePrefix = fullFileContentsList
    .slice(curStartLine, maxStartLine)
    .join("\n");
  let fileSuffix = fullFileContentsList
    .slice(minEndLine, curEndLine - 1)
    .join("\n");

  if (rif.contents.length > 0) {
    let lines = rif.contents.split(/\r?\n/);
    let firstLine = lines[0] || null;
    while (firstLine && firstLine.trim() === "") {
      filePrefix += firstLine;
      rif.contents = rif.contents.substring(firstLine.length);
      lines = rif.contents.split(/\r?\n/);
      firstLine = lines[0] || null;
    }

    let lastLine = lines[lines.length - 1] || null;
    while (lastLine && lastLine.trim() === "") {
      fileSuffix = lastLine + fileSuffix;
      rif.contents = rif.contents.substring(
        0,
        rif.contents.length - lastLine.length,
      );
      lines = rif.contents.split(/\r?\n/);
      lastLine = lines[lines.length - 1] || null;
    }

    while (rif.contents.startsWith("\n")) {
      filePrefix += "\n";
      rif.contents = rif.contents.substring(1);
    }
    while (rif.contents.endsWith("\n")) {
      fileSuffix = "\n" + fileSuffix;
      rif.contents = rif.contents.substring(0, rif.contents.length - 1);
    }
  }
  return { filePrefix, fileSuffix, contents: rif.contents, maxTokens };
}

function compilePrompt(
  filePrefix: string,
  contents: string,
  fileSuffix: string,
  input: string,
): string {
  if (contents.trim() == "") {
    // Separate prompt for insertion at the cursor, the other tends to cause it to repeat whole file
    return `\
<file_prefix>
${filePrefix}
</file_prefix>
<insertion_code_here>
<file_suffix>
${fileSuffix}
</file_suffix>
<user_request>
${input}
</user_request>

Please output the code to be inserted at the cursor in order to fulfill the user_request. Do NOT preface your answer or write anything other than code. You should not write any tags, just the code. Make sure to correctly indent the code:`;
  }

  let prompt = PROMPT;
  if (filePrefix.trim() != "") {
    prompt += `
<file_prefix>
${filePrefix}
</file_prefix>`;
  }
  prompt += `
<code_to_edit>
${contents}
</code_to_edit>`;

  if (fileSuffix.trim() != "") {
    prompt += `
<file_suffix>
${fileSuffix}
</file_suffix>`;
  }
  prompt += `
<user_request>
${input}
</user_request>
<modified_code_to_edit>
`;

  return prompt;
}

function isEndLine(line: string) {
  return (
    line.includes("</modified_code_to_edit>") ||
    line.includes("</code_to_edit>") ||
    line.includes("[/CODE]")
  );
}

function lineToBeIgnored(line: string, isFirstLine: boolean = false): boolean {
  return (
    line.includes("```") ||
    line.includes("<modified_code_to_edit>") ||
    line.includes("<file_prefix>") ||
    line.includes("</file_prefix>") ||
    line.includes("<file_suffix>") ||
    line.includes("</file_suffix>") ||
    line.includes("<user_request>") ||
    line.includes("</user_request>") ||
    line.includes("<code_to_edit>")
  );
}

const EditSlashCommand: SlashCommand = {
  name: "edit",
  description: "Edit selected code",
  run: async function* ({ ide, llm, input, history, contextItems, params }) {
    let contextItemToEdit = contextItems.find(
      (item: ContextItemWithId) =>
        item.editing && item.id.providerTitle === "code",
    );
    if (!contextItemToEdit) {
      contextItemToEdit = contextItems.find(
        (item: ContextItemWithId) => item.id.providerTitle === "code",
      );
    }

    if (!contextItemToEdit) {
      yield "Please highlight the code you want to edit, then press `cmd/ctrl+shift+L` to add it to chat";
      return;
    }

    // Strip unecessary parts of the input (the fact that you have to do this is suboptimal, should be refactored away)
    let content = history[history.length - 1].content;
    if (typeof content !== "string") {
      content.forEach((part) => {
        if (part.text && part.text.startsWith("/edit")) {
          part.text = part.text.replace("/edit", "").trimStart();
        }
      });
    } else {
      content = input.replace("/edit", "").trimStart();
    }
    let userInput = stripImages(content).replace(
      `\`\`\`${contextItemToEdit.name}\n${contextItemToEdit.content}\n\`\`\`\n`,
      "",
    );

    const rif: RangeInFileWithContents =
      contextItemToRangeInFileWithContents(contextItemToEdit);

    await ide.saveFile(rif.filepath);
    let fullFileContents = await ide.readFile(rif.filepath);

    let { filePrefix, contents, fileSuffix, maxTokens } = await getPromptParts(
      rif,
      fullFileContents,
      llm,
      userInput,
      params?.tokenLimit,
    );
    const [dedentedContents, commonWhitespace] =
      dedentAndGetCommonWhitespace(contents);
    contents = dedentedContents;

    let prompt = compilePrompt(filePrefix, contents, fileSuffix, userInput);
    let fullFileContentsLines = fullFileContents.split("\n");
    let fullPrefixLines = fullFileContentsLines.slice(
      0,
      Math.max(0, rif.range.start.line - 1),
    );
    let fullSuffixLines = fullFileContentsLines.slice(rif.range.end.line);

    let linesToDisplay: string[] = [];

    async function sendDiffUpdate(lines: string[], final: boolean = false) {
      let completion = lines.join("\n");

      // Don't do this at the very end, just show the inserted code
      if (final) {
        linesToDisplay = [];
      }

      // Only recalculate at every new-line, because this is sort of expensive
      else if (completion.endsWith("\n")) {
        let contentsLines = rif.contents.split("\n");
        let rewrittenLines = 0;
        for (let line of lines) {
          for (let i = rewrittenLines; i < contentsLines.length; i++) {
            if (
              //   difflib.SequenceMatcher(
              //     null, line, contentsLines[i]
              //   ).ratio()
              //   > 0.7
              line.trim() === contentsLines[i].trim() && // Temp replacement for difflib (TODO)
              contentsLines[i].trim() !== ""
            ) {
              rewrittenLines = i + 1;
              break;
            }
          }
        }
        linesToDisplay = contentsLines.slice(rewrittenLines);
      }

      let newFileContents =
        fullPrefixLines.join("\n") +
        "\n" +
        completion +
        "\n" +
        (linesToDisplay.length > 0 ? linesToDisplay.join("\n") + "\n" : "") +
        fullSuffixLines.join("\n");

      let stepIndex = history.length - 1;

      await ide.showDiff(rif.filepath, newFileContents, stepIndex);
    }

    // Important state variables
    // -------------------------
    let originalLines = rif.contents === "" ? [] : rif.contents.split("\n");
    // In the actual file, taking into account block offset
    let currentLineInFile = rif.range.start.line;
    let currentBlockLines: string[] = [];
    let originalLinesBelowPreviousBlocks = originalLines;
    // The start of the current block in file, taking into account block offset
    let currentBlockStart = -1;
    let offsetFromBlocks = 0;

    // Don't end the block until you've matched N simultaneous lines
    // This helps avoid many tiny blocks
    const LINES_TO_MATCH_BEFORE_ENDING_BLOCK = 2;
    // If a line has been matched at the end of the block, this is its index within originalLinesBelowPreviousBlocks
    // Except we are keeping track of multiple potentialities, so it's a list
    // We always check the lines following each of these leads, but if multiple make it out at the end, we use the first one
    // This is a tuple of (index_of_last_matched_line, number_of_lines_matched)
    let indicesOfLastMatchedLines: [number, number][] = [];

    async function handleGeneratedLine(line: string) {
      if (currentBlockLines.length === 0) {
        // Set this as the start of the next block
        currentBlockStart =
          rif.range.start.line +
          originalLines.length -
          originalLinesBelowPreviousBlocks.length +
          offsetFromBlocks;
        if (
          originalLinesBelowPreviousBlocks.length > 0 &&
          line === originalLinesBelowPreviousBlocks[0]
        ) {
          // Line is equal to the next line in file, move past this line
          originalLinesBelowPreviousBlocks =
            originalLinesBelowPreviousBlocks.slice(1);
          return;
        }
      }

      // In a block, and have already matched at least one line
      // Check if the next line matches, for each of the candidates
      let matchesFound: any[] = [];
      let firstValidMatch: any = null;
      for (let [
        index_of_last_matched_line,
        num_lines_matched,
      ] of indicesOfLastMatchedLines) {
        if (
          index_of_last_matched_line + 1 <
            originalLinesBelowPreviousBlocks.length &&
          line ===
            originalLinesBelowPreviousBlocks[index_of_last_matched_line + 1]
        ) {
          matchesFound.push([
            index_of_last_matched_line + 1,
            num_lines_matched + 1,
          ]);
          if (
            firstValidMatch === null &&
            num_lines_matched + 1 >= LINES_TO_MATCH_BEFORE_ENDING_BLOCK
          ) {
            firstValidMatch = [
              index_of_last_matched_line + 1,
              num_lines_matched + 1,
            ];
          }
        }
      }
      indicesOfLastMatchedLines = matchesFound;

      if (firstValidMatch !== null) {
        // We've matched the required number of lines, insert suggestion!

        // We added some lines to the block that were matched (including maybe some blank lines)
        // So here we will strip all matching lines from the end of currentBlockLines
        let linesStripped: string[] = [];
        let indexOfLastLineInBlock: number = firstValidMatch[0];
        while (
          currentBlockLines.length > 0 &&
          currentBlockLines[currentBlockLines.length - 1] ===
            originalLinesBelowPreviousBlocks[indexOfLastLineInBlock - 1]
        ) {
          linesStripped.push(currentBlockLines.pop() as string);
          indexOfLastLineInBlock -= 1;
        }

        // Reset current block / update variables
        currentLineInFile += 1;
        offsetFromBlocks += currentBlockLines.length;
        originalLinesBelowPreviousBlocks =
          originalLinesBelowPreviousBlocks.slice(indexOfLastLineInBlock + 1);
        currentBlockLines = [];
        currentBlockStart = -1;
        indicesOfLastMatchedLines = [];

        return;
      }

      // Always look for new matching candidates
      let newMatches: any[] = [];
      for (let i = 0; i < originalLinesBelowPreviousBlocks.length; i++) {
        let ogLine = originalLinesBelowPreviousBlocks[i];
        // TODO: It's a bit sus to be disqualifying empty lines.
        // What you ideally do is find ALL matches, and then throw them out as you check the following lines
        if (ogLine === line) {
          // and og_line.trim() !== "":
          newMatches.push([i, 1]);
        }
      }
      indicesOfLastMatchedLines = indicesOfLastMatchedLines.concat(newMatches);

      // Make sure they are sorted by index
      indicesOfLastMatchedLines = indicesOfLastMatchedLines.sort(
        (a, b) => a[0] - b[0],
      );

      currentBlockLines.push(line);
    }

    let messages = history;
    messages[messages.length - 1] = { role: "user", content: prompt };

    let linesOfPrefixCopied = 0;
    let lines = [];
    let unfinishedLine: string = "";
    let completionLinesCovered = 0;
    let repeatingFileSuffix = false;
    let lineBelowHighlightedRange = fileSuffix.trim().split("\n")[0];

    // Use custom templates defined by the model
    const template = llm.promptTemplates?.edit;
    let generator: AsyncGenerator<string>;
    if (template) {
      let rendered = llm.renderPromptTemplate(
        template,
        // typeof template === 'string' ? template : template.prompt,
        messages.slice(0, messages.length - 1),
        {
          codeToEdit: rif.contents,
          userInput,
          filePrefix: filePrefix,
          fileSuffix: fileSuffix,

          // Some built-in templates use these instead of the above
          prefix: filePrefix,
          suffix: fileSuffix,

          language: getMarkdownLanguageTagForFile(rif.filepath),
          systemMessage: llm.systemMessage ?? "",
          // "contextItems": (await sdk.getContextItemChatMessages()).map(x => x.content || "").join("\n\n"),
        },
      );
      if (typeof rendered === "string") {
        messages = [
          {
            role: "user",
            content: rendered,
          },
        ];
      } else {
        messages = rendered;
      }

      const completion = llm.streamComplete(rendered as string, {
        maxTokens: Math.min(maxTokens, Math.floor(llm.contextLength / 2), 4096),
        raw: true,
      });
      let lineStream = streamLines(completion);

      lineStream = filterEnglishLinesAtStart(lineStream);

      lineStream = filterEnglishLinesAtEnd(filterCodeBlockLines(lineStream));
      lineStream = stopAtLines(lineStream);

      generator = streamWithNewLines(
        fixCodeLlamaFirstLineIndentation(lineStream),
      );
    } else {
      async function* gen() {
        for await (let chunk of llm.streamChat(messages, {
          temperature: 0.5, // TODO
          maxTokens: Math.min(
            maxTokens,
            Math.floor(llm.contextLength / 2),
            4096,
          ),
        })) {
          yield stripImages(chunk.content);
        }
      }

      generator = gen();
    }

    for await (let chunk of generator) {
      // Stop early if it is repeating the fileSuffix or the step was deleted
      if (repeatingFileSuffix) {
        break;
      }

      // Allow stopping breakpoints
      yield undefined;

      // Accumulate lines
      let chunkLines = chunk.split("\n");
      chunkLines[0] = unfinishedLine + chunkLines[0];
      if (chunk.endsWith("\n")) {
        unfinishedLine = "";
        chunkLines.pop(); // because this will be an empty string
      } else {
        unfinishedLine = chunkLines.pop() ?? "";
      }

      // Deal with newly accumulated lines
      for (let i = 0; i < chunkLines.length; i++) {
        // Trailing whitespace doesn't matter
        chunkLines[i] = chunkLines[i].trimEnd();
        chunkLines[i] = commonWhitespace + chunkLines[i];

        // Lines that should signify the end of generation
        if (isEndLine(chunkLines[i])) {
          break;
        }
        // Lines that should be ignored, like the <> tags
        else if (lineToBeIgnored(chunkLines[i], completionLinesCovered === 0)) {
          continue; // noice
        }
        // Check if we are currently just copying the prefix
        else if (
          (linesOfPrefixCopied > 0 || completionLinesCovered === 0) &&
          linesOfPrefixCopied < filePrefix.split("\n").length &&
          chunkLines[i] === fullPrefixLines[linesOfPrefixCopied]
        ) {
          // This is a sketchy way of stopping it from repeating the filePrefix. Is a bug if output happens to have a matching line
          linesOfPrefixCopied += 1;
          continue; // also nice
        }
        // Because really short lines might be expected to be repeated, this is only a !heuristic!
        // Stop when it starts copying the fileSuffix
        else if (
          chunkLines[i].trim() === lineBelowHighlightedRange.trim() &&
          chunkLines[i].trim().length > 4 &&
          !(
            originalLinesBelowPreviousBlocks.length > 0 &&
            chunkLines[i].trim() === originalLinesBelowPreviousBlocks[0].trim()
          )
        ) {
          repeatingFileSuffix = true;
          break;
        }

        lines.push(chunkLines[i]);
        completionLinesCovered += 1;
        currentLineInFile += 1;
      }

      await sendDiffUpdate(
        lines.concat([
          unfinishedLine?.startsWith("<")
            ? commonWhitespace
            : commonWhitespace + unfinishedLine,
        ]),
      );
    }

    // Add the unfinished line
    if (
      unfinishedLine !== "" &&
      !lineToBeIgnored(unfinishedLine, completionLinesCovered === 0) &&
      !isEndLine(unfinishedLine)
    ) {
      unfinishedLine = commonWhitespace + unfinishedLine;
      lines.push(unfinishedLine);
      await handleGeneratedLine(unfinishedLine);
      completionLinesCovered += 1;
      currentLineInFile += 1;
    }

    await sendDiffUpdate(lines, true);

    if (params?.recap) {
      const prompt = `This is the code before editing:
\`\`\`
${contents}
\`\`\`

This is the code after editing:

\`\`\`
${lines.join("\n")}
\`\`\`

Please briefly explain the changes made to the code above. Give no more than 2-3 sentences, and use markdown bullet points:`;

      for await (const update of llm.streamComplete(prompt)) {
        yield update;
      }
    }
  },
};

export default EditSlashCommand;<|MERGE_RESOLUTION|>--- conflicted
+++ resolved
@@ -1,4 +1,3 @@
-import { ContextItemWithId, ILLM, SlashCommand } from "../../index.js";
 import {
   filterCodeBlockLines,
   filterEnglishLinesAtEnd,
@@ -6,23 +5,14 @@
   fixCodeLlamaFirstLineIndentation,
   stopAtLines,
   streamWithNewLines,
-<<<<<<< HEAD
 } from "../../autocomplete/lineStream.js";
 import { streamLines } from "../../diff/util.js";
+import { ContextItemWithId, ILLM, SlashCommand } from "../../index.js";
 import { stripImages } from "../../llm/countTokens.js";
 import {
   dedentAndGetCommonWhitespace,
   getMarkdownLanguageTagForFile,
 } from "../../util/index.js";
-=======
-} from "../../autocomplete/lineStream";
-import { streamLines } from "../../diff/util";
-import { stripImages } from "../../llm/countTokens";
-import {
-  dedentAndGetCommonWhitespace,
-  getMarkdownLanguageTagForFile,
-} from "../../util";
->>>>>>> b2c7b074
 import {
   RangeInFileWithContents,
   contextItemToRangeInFileWithContents,
