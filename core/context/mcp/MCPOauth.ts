--- conflicted
+++ resolved
@@ -10,13 +10,9 @@
 } from "@modelcontextprotocol/sdk/shared/auth.js";
 import { IDE } from "../..";
 
-import crypto from "crypto";
 import http from "http";
 import url from "url";
-<<<<<<< HEAD
-=======
 import { v4 as uuidv4 } from "uuid";
->>>>>>> ead28c78
 import { GlobalContext, GlobalContextType } from "../../util/GlobalContext";
 
 // Use a Map to support concurrent authentications for different servers
