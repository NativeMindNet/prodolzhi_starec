--- conflicted
+++ resolved
@@ -306,28 +306,8 @@
     };
 
     const dbRows = await this.computeRows(results.compute);
-<<<<<<< HEAD
-
     await this.insertRows(sqliteDb, dbRows);
-
-    await Promise.all(
-      results.compute.map(async (result) => {
-        await addComputedLanceDbRows(
-          result,
-          dbRows.filter(
-            (row) =>
-              row.path === result.path && row.cachekey === result.cacheKey,
-          ),
-        );
-      }),
-    );
-
-    await markComplete(results.compute, IndexResultType.Compute);
-
-=======
-    await this.insertRows(sqlite, dbRows);
     await addComputedLanceDbRows(results.compute, dbRows);
->>>>>>> 0b6522f1
     let accumulatedProgress = 0;
 
     // Add tag - retrieve the computed info from lance sqlite cache
