--- conflicted
+++ resolved
@@ -872,13 +872,10 @@
 
   // LSP
   gotoDefinition(location: Location): Promise<RangeInFile[]>;
-<<<<<<< HEAD
+  gotoTypeDefinition(location: Location): Promise<RangeInFile[]>; // TODO: add to jetbrains
+  getSignatureHelp(location: Location): Promise<SignatureHelp | null>; // TODO: add to jetbrains
   getReferences(location: Location): Promise<RangeInFile[]>;
   getDocumentSymbols(textDocumentIdentifier: string): Promise<DocumentSymbol[]>;
-=======
-  gotoTypeDefinition(location: Location): Promise<RangeInFile[]>; // TODO: add to jetbrains
-  getSignatureHelp(location: Location): Promise<SignatureHelp | null>; // TODO: add to jetbrains
->>>>>>> 72b7791b
 
   // Callbacks
   onDidChangeActiveTextEditor(callback: (fileUri: string) => void): void;
