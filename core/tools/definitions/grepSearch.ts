import { Tool } from "../..";
import { BUILT_IN_GROUP_NAME, BuiltInToolNames } from "../builtIn";

export const grepSearchTool: Tool = {
  type: "function",
  displayTitle: "Grep Search",
  wouldLikeTo: 'search for "{{{ query }}}" in the repository',
  isCurrently: 'getting search results for "{{{ query }}}"',
  hasAlready: 'retrieved search results for "{{{ query }}}"',
  readonly: true,
  isInstant: true,
  group: BUILT_IN_GROUP_NAME,
  function: {
    name: BuiltInToolNames.GrepSearch,
    description:
      "Perform a search over the repository using ripgrep. Output may be truncated, so use targeted queries",
    parameters: {
      type: "object",
      required: ["query"],
      properties: {
        query: {
          type: "string",
          description:
            "The search query to use. Must be a valid ripgrep regex expression, escaped where needed",
        },
      },
    },
  },
<<<<<<< HEAD
  systemMessageDescription: {
    prefix: `To perform a grep search within the project, call the ${BuiltInToolNames.GrepSearch} tool with the query pattern to match. For example:`,
    exampleArgs: [["query", ".*main_services.*"]],
  },
=======
  defaultToolPolicy: "allowedWithoutPermission",
  systemMessageDescription: createSystemMessageExampleCall(
    BuiltInToolNames.GrepSearch,
    `To perform a grep search within the project, call the ${BuiltInToolNames.GrepSearch} tool with the query pattern to match. For example:`,
    [["query", ".*main_services.*"]],
  ),
>>>>>>> 7d54246f
};<|MERGE_RESOLUTION|>--- conflicted
+++ resolved
@@ -26,17 +26,9 @@
       },
     },
   },
-<<<<<<< HEAD
+  defaultToolPolicy: "allowedWithoutPermission",
   systemMessageDescription: {
     prefix: `To perform a grep search within the project, call the ${BuiltInToolNames.GrepSearch} tool with the query pattern to match. For example:`,
     exampleArgs: [["query", ".*main_services.*"]],
   },
-=======
-  defaultToolPolicy: "allowedWithoutPermission",
-  systemMessageDescription: createSystemMessageExampleCall(
-    BuiltInToolNames.GrepSearch,
-    `To perform a grep search within the project, call the ${BuiltInToolNames.GrepSearch} tool with the query pattern to match. For example:`,
-    [["query", ".*main_services.*"]],
-  ),
->>>>>>> 7d54246f
 };