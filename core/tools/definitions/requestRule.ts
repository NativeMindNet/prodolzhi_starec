import { ConfigDependentToolParams, GetTool } from "../..";
import { BUILT_IN_GROUP_NAME, BuiltInToolNames } from "../builtIn";

export interface RequestRuleArgs {
  name: string;
}

function getAvailableRules(rules: ConfigDependentToolParams["rules"]) {
  // Must be explicitly false and no globs
  const agentRequestedRules = rules.filter(
    (rule) => rule.alwaysApply === false && !rule.globs,
  );

  if (agentRequestedRules.length === 0) {
    return "No rules available.";
  }

  return agentRequestedRules
    .map((rule) => `${rule.name}: ${rule.description}`)
    .join("\n");
}

export function getRequestRuleDescription(
  rules: ConfigDependentToolParams["rules"],
): string {
  const prefix =
    "Use this tool to retrieve additional 'rules' that contain more context/instructions based on their descriptions. Available rules:\n";
  return prefix + getAvailableRules(rules);
}

function getRequestRuleSystemMessageDescription(
  rules: ConfigDependentToolParams["rules"],
): string {
  const prefix = `To retrieve "rules" that contain more context/instructions based on their descriptions, use the ${BuiltInToolNames.RequestRule} tool with the name of the rule. The available rules are:\n`;
  const availableRules = getAvailableRules(rules);
  const suffix = "\n\nFor example, you might respond with:";
  return prefix + availableRules + suffix;
}

export const requestRuleTool: GetTool = ({ rules }) => ({
  type: "function",
  displayTitle: "Request Rules",
  wouldLikeTo: "request rule {{{ name }}}",
  isCurrently: "reading rule {{{ name }}}",
  hasAlready: "read rule {{{ name }}}",
  group: BUILT_IN_GROUP_NAME,
  readonly: false,
  function: {
    name: BuiltInToolNames.RequestRule,
    description: getRequestRuleDescription(rules),
    parameters: {
      type: "object",
      required: ["name"],
      properties: {
        name: {
          type: "string",
          description: "Name of the rule",
        },
      },
    },
  },
<<<<<<< HEAD
  systemMessageDescription: {
    prefix: getRequestRuleSystemMessageDescription(rules),
    exampleArgs: [["name", "rule_name"]],
  },
=======
  defaultToolPolicy: "disabled",
  systemMessageDescription: createSystemMessageExampleCall(
    BuiltInToolNames.RequestRule,
    getRequestRuleSystemMessageDescription(rules),
    [["name", "rule_name"]],
  ),
>>>>>>> 7d54246f
});<|MERGE_RESOLUTION|>--- conflicted
+++ resolved
@@ -59,17 +59,9 @@
       },
     },
   },
-<<<<<<< HEAD
   systemMessageDescription: {
     prefix: getRequestRuleSystemMessageDescription(rules),
     exampleArgs: [["name", "rule_name"]],
   },
-=======
   defaultToolPolicy: "disabled",
-  systemMessageDescription: createSystemMessageExampleCall(
-    BuiltInToolNames.RequestRule,
-    getRequestRuleSystemMessageDescription(rules),
-    [["name", "rule_name"]],
-  ),
->>>>>>> 7d54246f
 });