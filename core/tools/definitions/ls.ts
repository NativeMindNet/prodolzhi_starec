import { Tool } from "../..";

import { BUILT_IN_GROUP_NAME, BuiltInToolNames } from "../builtIn";

export const lsTool: Tool = {
  type: "function",
  displayTitle: "ls",
  wouldLikeTo: "list files and folders in {{{ dirPath }}}",
  isCurrently: "listing files and folders in {{{ dirPath }}}",
  hasAlready: "listed files and folders in {{{ dirPath }}}",
  readonly: true,
  isInstant: true,
  group: BUILT_IN_GROUP_NAME,
  function: {
    name: BuiltInToolNames.LSTool,
    description: "List files and folders in a given directory",
    parameters: {
      type: "object",
      properties: {
        dirPath: {
          type: "string",
          description:
            "The directory path relative to the root of the project. Use forward slash paths like '/'. rather than e.g. '.'",
        },
        recursive: {
          type: "boolean",
          description:
            "If true, lists files and folders recursively. To prevent unexpected large results, use this sparingly",
        },
      },
    },
  },
<<<<<<< HEAD
  systemMessageDescription: {
    prefix: `To list files and folders in a given directory, call the ${BuiltInToolNames.LSTool} tool with "dirPath" and "recursive". For example:`,
    exampleArgs: [
=======
  defaultToolPolicy: "allowedWithoutPermission",
  systemMessageDescription: createSystemMessageExampleCall(
    BuiltInToolNames.LSTool,
    `To list files and folders in a given directory, call the ${BuiltInToolNames.LSTool} tool with "dirPath" and "recursive". For example:`,
    [
>>>>>>> 7d54246f
      ["dirPath", "path/to/dir"],
      ["recursive", "false"],
    ],
  },
};<|MERGE_RESOLUTION|>--- conflicted
+++ resolved
@@ -30,17 +30,10 @@
       },
     },
   },
-<<<<<<< HEAD
+  defaultToolPolicy: "allowedWithoutPermission",
   systemMessageDescription: {
     prefix: `To list files and folders in a given directory, call the ${BuiltInToolNames.LSTool} tool with "dirPath" and "recursive". For example:`,
     exampleArgs: [
-=======
-  defaultToolPolicy: "allowedWithoutPermission",
-  systemMessageDescription: createSystemMessageExampleCall(
-    BuiltInToolNames.LSTool,
-    `To list files and folders in a given directory, call the ${BuiltInToolNames.LSTool} tool with "dirPath" and "recursive". For example:`,
-    [
->>>>>>> 7d54246f
       ["dirPath", "path/to/dir"],
       ["recursive", "false"],
     ],
