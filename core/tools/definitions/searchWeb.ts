--- conflicted
+++ resolved
@@ -26,13 +26,10 @@
       },
     },
   },
-<<<<<<< HEAD
   defaultToolPolicy: "allowedWithoutPermission",
-=======
   systemMessageDescription: createSystemMessageExampleCall(
     BuiltInToolNames.SearchWeb,
     `To search the web, use the ${BuiltInToolNames.SearchWeb} tool with a natural language query. For example, to search for the current weather, you would respond with:`,
     [["query", "What is the current weather in San Francisco?"]],
   ),
->>>>>>> cde6e3e5
 };