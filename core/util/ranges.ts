<<<<<<< HEAD
import type { Range } from "..";
=======
import { Position, Range } from "..";
>>>>>>> 3c954dd8

export function getRangeInString(content: string, range: Range): string {
  const lines = content.split("\n");

  if (range.start.line === range.end.line) {
    return (
      lines[range.start.line]?.substring(
        range.start.character,
        range.end.character + 1,
      ) ?? ""
    );
  }

  const firstLine =
    lines[range.start.line]?.substring(
      range.start.character,
      lines[range.start.line].length,
    ) ?? "";
  const middleLines = lines.slice(range.start.line + 1, range.end.line);
  const lastLine =
    lines[range.end.line]?.substring(0, range.end.character) ?? "";

  return [firstLine, ...middleLines, lastLine].join("\n");
}

export function intersection(a: Range, b: Range): Range | null {
  const startLine = Math.max(a.start.line, b.start.line);
  const endLine = Math.min(a.end.line, b.end.line);

  if (startLine > endLine) {
    return null;
  }

  if (startLine === endLine) {
    const startCharacter = Math.max(a.start.character, b.start.character);
    const endCharacter = Math.min(a.end.character, b.end.character);

    if (startCharacter > endCharacter) {
      return null;
    }

    return {
      start: { line: startLine, character: startCharacter },
      end: { line: endLine, character: endCharacter },
    };
  }

  const startCharacter =
    startLine === a.start.line ? a.start.character : b.start.character;
  const endCharacter =
    endLine === a.end.line ? a.end.character : b.end.character;

  return {
    start: { line: startLine, character: startCharacter },
    end: { line: endLine, character: endCharacter },
  };
}

export function union(a: Range, b: Range): Range {
  const startLine = Math.min(a.start.line, b.start.line);
  const endLine = Math.max(a.end.line, b.end.line);

  const startCharacter =
    startLine === a.start.line ? a.start.character : b.start.character;
  const endCharacter =
    endLine === a.end.line ? a.end.character : b.end.character;

  return {
    start: { line: startLine, character: startCharacter },
    end: { line: endLine, character: endCharacter },
  };
}

export function maxPosition(a: Position, b: Position): Position {
  if (a.line > b.line) {
    return a;
  } else if (a.line < b.line) {
    return b;
  } else {
    return a.character > b.character ? a : b;
  }
}

export function minPosition(a: Position, b: Position): Position {
  if (a.line < b.line) {
    return a;
  } else if (a.line > b.line) {
    return b;
  } else {
    return a.character < b.character ? a : b;
  }
}<|MERGE_RESOLUTION|>--- conflicted
+++ resolved
@@ -1,8 +1,4 @@
-<<<<<<< HEAD
-import type { Range } from "..";
-=======
 import { Position, Range } from "..";
->>>>>>> 3c954dd8
 
 export function getRangeInString(content: string, range: Range): string {
   const lines = content.split("\n");
