--- conflicted
+++ resolved
@@ -10,14 +10,8 @@
 import { PermissionPolicy, ToolPermissionPolicy } from "./types.js";
 
 export const PERMISSIONS_YAML_PATH = path.join(
-<<<<<<< HEAD
   env.continueHome,
   "permissions.yaml"
-=======
-  os.homedir(),
-  ".continue",
-  "permissions.yaml",
->>>>>>> 9100a37c
 );
 
 export interface PermissionsYamlConfig {
