--- conflicted
+++ resolved
@@ -1,18 +1,11 @@
 import { vi } from "vitest";
 
-<<<<<<< HEAD
-import { initializeServices } from './index.js';
-import { modeService } from './ModeService.js';
-import { serviceContainer } from './ServiceContainer.js';
-=======
 import { modeService } from "./ModeService.js";
->>>>>>> ee34a701
 
 import { initializeServices } from "./index.js";
 
 describe("initializeServices", () => {
   let mockModeService: any;
-  let mockServiceContainer: any;
 
   beforeEach(() => {
     // Reset all mocks
@@ -23,27 +16,10 @@
       initialize: vi.fn(),
       getCurrentMode: vi.fn(),
     };
-<<<<<<< HEAD
-    
-    // Create mock service container to prevent actual service registration
-    mockServiceContainer = {
-      register: jest.fn(),
-      get: jest.fn(),
-      set: jest.fn(),
-      reload: jest.fn(),
-      isReady: jest.fn(),
-      getServiceStates: jest.fn()
-    };
-    
-=======
 
->>>>>>> ee34a701
     // Set up modeService mock
     (modeService as any).initialize = mockModeService.initialize;
     (modeService as any).getCurrentMode = mockModeService.getCurrentMode;
-    
-    // Set up serviceContainer mock to prevent actual service initialization
-    (serviceContainer as any).register = mockServiceContainer.register;
   });
 
   afterEach(() => {
@@ -53,7 +29,6 @@
   describe("mode conversion", () => {
     it("should pass only readonly flag for plan mode", async () => {
       await initializeServices({
-        headless: true, // Force headless mode to skip onboarding
         toolPermissionOverrides: {
           mode: "plan",
           allow: ["tool1"],
@@ -73,7 +48,6 @@
 
     it("should pass only auto flag for auto mode", async () => {
       await initializeServices({
-        headless: true, // Force headless mode to skip onboarding
         toolPermissionOverrides: {
           mode: "auto",
           allow: ["tool1"],
@@ -93,7 +67,6 @@
 
     it("should pass no mode flags for normal mode", async () => {
       await initializeServices({
-        headless: true, // Force headless mode to skip onboarding
         toolPermissionOverrides: {
           mode: "normal",
           allow: ["tool1"],
@@ -112,7 +85,6 @@
 
     it("should pass no mode flags when mode is undefined", async () => {
       await initializeServices({
-        headless: true, // Force headless mode to skip onboarding
         toolPermissionOverrides: {
           allow: ["tool1"],
           ask: ["tool2"],
@@ -128,19 +100,12 @@
       });
     });
 
-<<<<<<< HEAD
-    it('should not call initialize when no toolPermissionOverrides provided', async () => {
-      await initializeServices({ headless: true }); // Force headless mode to skip onboarding
-      
-      expect(mockModeService.initialize).not.toHaveBeenCalled();
-=======
     it("should call initialize with defaults when no toolPermissionOverrides provided", async () => {
       await initializeServices({});
 
       expect(mockModeService.initialize).toHaveBeenCalledWith({
         isHeadless: undefined,
       });
->>>>>>> ee34a701
     });
   });
 });