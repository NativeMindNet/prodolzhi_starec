import { AssistantUnrolled, ModelConfig } from "@continuedev/config-yaml";
import { BaseLlmApi } from "@continuedev/openai-adapters";
import { useApp } from "ink";
import { ChatCompletionMessageParam } from "openai/resources.mjs";
import { useEffect, useState } from "react";
import { toolPermissionManager } from "../../permissions/permissionManager.js";
import { loadSession, saveSession } from "../../session.js";
import { handleSlashCommands } from "../../slashCommands.js";
import {
  StreamCallbacks,
  streamChatResponse,
} from "../../streamChatResponse.js";
import telemetryService from "../../telemetry/telemetryService.js";
import { formatToolCall } from "../../tools/formatters.js";
import { formatError } from "../../util/formatError.js";
import logger from "../../util/logger.js";

import { DisplayMessage } from "../types.js";
import { posthogService } from "../../telemetry/posthogService.js";
import { initializeChatHistory } from "../../commands/chat.js";

interface UseChatProps {
  assistant?: AssistantUnrolled;
  model?: ModelConfig;
  llmApi?: BaseLlmApi;
  initialPrompt?: string;
  resume?: boolean;
  additionalRules?: string[];
  onShowOrgSelector: () => void;
  onShowConfigSelector: () => void;
  onShowModelSelector?: () => void;
  onLoginPrompt?: (promptText: string) => Promise<string>;
  onReload?: () => Promise<void>;
  // Remote mode props
  isRemoteMode?: boolean;
  remoteUrl?: string;
}

export function useChat({
  assistant,
  model,
  llmApi,
  initialPrompt,
  resume,
  additionalRules,
  onShowOrgSelector,
  onShowConfigSelector,
  onShowModelSelector,
  onLoginPrompt,
  onReload,
  isRemoteMode = false,
  remoteUrl,
}: UseChatProps) {
  const { exit } = useApp();

  const [chatHistory, setChatHistory] = useState<ChatCompletionMessageParam[]>(
    () => {
      // In remote mode, start with empty history (will be populated by polling)
      if (isRemoteMode) {
        return [];
      }

<<<<<<< HEAD
      // Synchronously initialize chat history to prevent race conditions
      // This ensures system message is always loaded before handleUserMessage runs
      let initialHistory: ChatCompletionMessageParam[] = [];

      // Load previous session if resume flag is used
      if (resume) {
        const savedHistory = loadSession();
        if (savedHistory) {
          initialHistory = savedHistory;
        }
      }

      // If no session loaded or not resuming, we'll need to add system message
      // We can't make this async, so we'll handle it in the useEffect
      return initialHistory;
=======
      // Initialize with empty array - will be populated asynchronously
      return resume ? loadSession() ?? [] : [];
>>>>>>> c9a4083c
    }
  );

  const [messages, setMessages] = useState<DisplayMessage[]>(() => {
    if (resume) {
      const savedHistory = loadSession();
      if (savedHistory) {
        return savedHistory
          .filter((msg) => msg.role !== "system")
          .map((msg) => ({
            role: msg.role,
            content: msg.content as string,
          }));
      }
    }
    return [];
  });

  const [isWaitingForResponse, setIsWaitingForResponse] = useState(false);
  const [responseStartTime, setResponseStartTime] = useState<number | null>(
    null
  );
  const [inputMode, setInputMode] = useState(true);
  const [abortController, setAbortController] =
    useState<AbortController | null>(null);
  const [isChatHistoryInitialized, setIsChatHistoryInitialized] = useState(
    // If we're resuming and found a saved session, we're already initialized
    // If we're in remote mode, we're initialized (will be populated by polling)
    isRemoteMode || (resume && loadSession() !== null)
  );
  
  // Capture initial rules to prevent re-initialization when rules change
  const [initialRules] = useState(additionalRules);
  const [attachedFiles, setAttachedFiles] = useState<
    Array<{ path: string; content: string }>
  >([]);
  const [activePermissionRequest, setActivePermissionRequest] = useState<{
    toolName: string;
    toolArgs: any;
    requestId: string;
  } | null>(null);

  // Remote mode polling
  useEffect(() => {
    if (!isRemoteMode || !remoteUrl || process.env.NODE_ENV === "test") return;

    let pollInterval: NodeJS.Timeout | null = null;
    let isPolling = false;
    let isMounted = true;

    const pollServerState = async () => {
      if (isPolling || !isMounted) return; // Prevent overlapping polls and check if still mounted
      isPolling = true;

      try {
        const response = await fetch(`${remoteUrl}/state`);
        if (response.ok && isMounted) {
          const state = await response.json();

          // Update messages from server
          if (state.chatHistory) {
            // Only update if the chat history has actually changed
            setMessages((prevMessages) => {
              // Quick length check first
              if (prevMessages.length !== state.chatHistory.length) {
                return state.chatHistory;
              }

              // Deep comparison - check if content actually changed
              const hasChanged = state.chatHistory.some(
                (msg: any, index: number) => {
                  const prevMsg = prevMessages[index];
                  return (
                    !prevMsg ||
                    prevMsg.role !== msg.role ||
                    prevMsg.content !== msg.content ||
                    prevMsg.messageType !== msg.messageType ||
                    prevMsg.toolName !== msg.toolName ||
                    prevMsg.toolResult !== msg.toolResult
                  );
                }
              );

              // Only update if there are actual changes
              return hasChanged ? state.chatHistory : prevMessages;
            });

            // Also update chat history for consistency
            setChatHistory((prevChatHistory) => {
              const newChatHistory = state.chatHistory.map((msg: any) => ({
                role: msg.role,
                content: msg.content,
              }));

              // Similar comparison for chat history
              if (prevChatHistory.length !== newChatHistory.length) {
                return newChatHistory;
              }

              const hasChanged = newChatHistory.some(
                (msg: any, index: number) => {
                  const prevMsg = prevChatHistory[index];
                  return (
                    !prevMsg ||
                    prevMsg.role !== msg.role ||
                    prevMsg.content !== msg.content
                  );
                }
              );

              return hasChanged ? newChatHistory : prevChatHistory;
            });
          }

          // Update processing state
          if (isMounted) {
            setIsWaitingForResponse(state.isProcessing || false);
            if (state.isProcessing && !responseStartTime) {
              setResponseStartTime(Date.now());
            } else if (!state.isProcessing && responseStartTime) {
              setResponseStartTime(null);
            }
          }
        }
      } catch (error) {
        if (isMounted) {
          logger.error("Failed to poll server state:", error);
        }
      } finally {
        isPolling = false;
      }
    };

    // Start polling immediately
    pollServerState();

    // Set up interval for continuous polling
    pollInterval = setInterval(pollServerState, 500); // Poll every 500ms

    return () => {
      isMounted = false;
      if (pollInterval !== null) {
        clearInterval(pollInterval);
        pollInterval = null;
      }
    };
  }, [isRemoteMode, remoteUrl, responseStartTime]);

  useEffect(() => {
    // Skip initialization in remote mode or if already initialized
    if (isRemoteMode || isChatHistoryInitialized) return;

    // Initialize chat history with system message only if we don't have a session
    const initializeHistory = async () => {
      // Only add system message if we don't have any messages yet
      if (chatHistory.length === 0) {
        const history = await initializeChatHistory({
          resume,
          rule: initialRules,
        });
        setChatHistory(history);
      }
      setIsChatHistoryInitialized(true);
    };

    initializeHistory();
    // Note: Using initialRules instead of additionalRules to prevent re-initialization
    // when rules change during the conversation
  }, [isRemoteMode, isChatHistoryInitialized, chatHistory.length, resume, initialRules]);

  useEffect(() => {
    // Only handle initial prompt after chat history is initialized
    // This prevents race conditions where the prompt runs before system message is loaded
    if (initialPrompt && isChatHistoryInitialized) {
      handleUserMessage(initialPrompt);
    }
  }, [initialPrompt, isChatHistoryInitialized]);

  const handleUserMessage = async (message: string) => {
    // Special handling for /org command in TUI
    if (message.trim() === "/org") {
      posthogService.capture("useSlashCommand", {
        name: "org",
      });
      onShowOrgSelector();
      return;
    }

    // Special handling for /config command in TUI
    if (message.trim() === "/config") {
      posthogService.capture("useSlashCommand", {
        name: "config",
      });
      onShowConfigSelector();
      return;
    }

    // Handle /exit command in remote mode
    if (isRemoteMode && remoteUrl && message.trim() === "/exit") {
      posthogService.capture("useSlashCommand", {
        name: "exit",
      });
      try {
        // Send POST request to /exit endpoint
        const response = await fetch(`${remoteUrl}/exit`, {
          method: "POST",
        });

        if (response.ok) {
          setMessages((prev) => [
            ...prev,
            {
              role: "system",
              content: "Remote environment is shutting down...",
              messageType: "system" as const,
            },
          ]);

          // Exit the local client after a brief delay
          setTimeout(() => {
            exit();
          }, 1000);
        } else {
          const text = await response.text();
          logger.error("Remote shutdown failed:", text);
          setMessages((prev) => [
            ...prev,
            {
              role: "system",
              content: "Failed to shut down remote environment",
              messageType: "system" as const,
            },
          ]);
        }
      } catch (error) {
        logger.error("Failed to send exit request to remote server:", error);
        setMessages((prev) => [
          ...prev,
          {
            role: "system",
            content: "Error: Failed to connect to remote server for shutdown",
            messageType: "system" as const,
          },
        ]);
      }
      return;
    }

    // Handle slash commands (skip in remote mode except for /exit which we handled above)
    if (!isRemoteMode && assistant) {
      const commandResult = await handleSlashCommands(
        message,
        assistant,
        onLoginPrompt
      );
      if (commandResult) {
        if (commandResult.exit) {
          exit();
          return;
        }

        if (commandResult.openConfigSelector) {
          onShowConfigSelector();
          return;
        }

        if (commandResult.openModelSelector && onShowModelSelector) {
          onShowModelSelector();
          return;
        }

        if (commandResult.clear) {
          const systemMessage = chatHistory.find(
            (msg) => msg.role === "system"
          );
          const newHistory = systemMessage ? [systemMessage] : [];
          setChatHistory(newHistory);
          setMessages([]);

          if (commandResult.output) {
            const output = commandResult.output;
            setMessages([
              {
                role: "system",
                content: output,
                messageType: "system" as const,
              },
            ]);
          }
          return;
        }

        if (commandResult.output) {
          const output = commandResult.output;
          setMessages((prev) => [
            ...prev,
            {
              role: "system",
              content: output,
              messageType: "system" as const,
            },
          ]);
        }

        if (commandResult.newInput) {
          message = commandResult.newInput;
        } else {
          return;
        }
      }
    }

    // Start active time tracking for telemetry
    telemetryService.startActiveTime();

    // Track user prompt
    telemetryService.logUserPrompt(message.length, message);
    posthogService.capture("chat", {
      model: model?.name,
      provider: model?.provider,
    });

    // Add user message to history and display
    let messageContent = message;

    if (attachedFiles.length > 0) {
      const fileContents = attachedFiles
        .map(
          (file) => `\n\n<file path="${file.path}">\n${file.content}\n</file>`
        )
        .join("");
      messageContent = `${message}${fileContents}`;
      setAttachedFiles([]);
    }

    // In remote mode, send message to server instead of processing locally
    if (isRemoteMode && remoteUrl) {
      try {
        const response = await fetch(`${remoteUrl}/message`, {
          method: "POST",
          headers: {
            "Content-Type": "application/json",
          },
          body: JSON.stringify({ message: messageContent }),
        });

        if (!response.ok) {
          const error = await response.json();
          setMessages((prev) => [
            ...prev,
            {
              role: "system",
              content: `Error: ${error.error || "Failed to send message"}`,
              messageType: "system" as const,
            },
          ]);
        }
        // State will be updated by polling
      } catch (error) {
        logger.error("Failed to send message to remote server:", error);
        setMessages((prev) => [
          ...prev,
          {
            role: "system",
            content: `Error: Failed to connect to remote server`,
            messageType: "system" as const,
          },
        ]);
      }
      return;
    }

    // Local mode: process message normally
    const newUserMessage: ChatCompletionMessageParam = {
      role: "user",
      content: messageContent,
    };
    const newHistory = [...chatHistory, newUserMessage];
    setChatHistory(newHistory);
    setMessages((prev) => [...prev, { role: "user", content: message }]);

    // Start streaming response
    const controller = new AbortController();
    setAbortController(controller);
    setIsWaitingForResponse(true);
    setResponseStartTime(Date.now());
    setInputMode(false);
    logger.debug("Starting chat response stream", {
      messageLength: message.length,
      historyLength: newHistory.length,
    });

    try {
      let currentStreamingMessage: DisplayMessage | null = null;

      const streamCallbacks: StreamCallbacks = {
        onContent: (content: string) => {
          if (!currentStreamingMessage) {
            currentStreamingMessage = {
              role: "assistant",
              content: "",
              isStreaming: true,
            };
          }
          currentStreamingMessage.content += content;
        },
        onContentComplete: (content: string) => {
          if (currentStreamingMessage) {
            setMessages((prev) => [
              ...prev,
              {
                role: "assistant",
                content: content,
                isStreaming: false,
              },
            ]);
            currentStreamingMessage = null;
          }
        },
        onToolStart: (toolName: string, toolArgs?: any) => {
          if (currentStreamingMessage && currentStreamingMessage.content) {
            const messageContent = currentStreamingMessage.content;
            setMessages((prev) => [
              ...prev,
              {
                role: "assistant",
                content: messageContent,
                isStreaming: false,
              },
            ]);
            currentStreamingMessage = null;
          }

          setMessages((prev) => [
            ...prev,
            {
              role: "system",
              content: formatToolCall(toolName, toolArgs),
              messageType: "tool-start",
              toolName,
            },
          ]);
        },
        onToolResult: (result: string, toolName: string) => {
          setMessages((prev) => {
            const newMessages = [...prev];
            for (let i = newMessages.length - 1; i >= 0; i--) {
              if (
                newMessages[i].messageType === "tool-start" &&
                newMessages[i].toolName === toolName
              ) {
                newMessages[i] = {
                  ...newMessages[i],
                  messageType: "tool-result",
                  toolResult: result,
                };
                break;
              }
            }
            return newMessages;
          });
        },
        onToolError: (error: string, toolName?: string) => {
          setMessages((prev) => [
            ...prev,
            {
              role: "system",
              content: error,
              messageType: "tool-error",
              toolName,
            },
          ]);
        },
        onToolPermissionRequest: (
          toolName: string,
          toolArgs: any,
          requestId: string
        ) => {
          // Set the active permission request to show the selector
          setActivePermissionRequest({
            toolName,
            toolArgs,
            requestId,
          });
        },
      };

      // Call streamChatResponse with the new history that includes the user message
      const finalHistory = [...newHistory];
      if (model && llmApi) {
        await streamChatResponse(
          finalHistory,
          model,
          llmApi,
          controller,
          streamCallbacks
        );
      }

      if (currentStreamingMessage && (currentStreamingMessage as any).content) {
        const messageContent = (currentStreamingMessage as any).content;
        setMessages((prev) => [
          ...prev,
          {
            role: "assistant",
            content: messageContent,
            isStreaming: false,
          },
        ]);
      }

      // Update the chat history with the complete conversation after streaming
      setChatHistory(finalHistory);
      logger.debug("Chat history updated", {
        finalHistoryLength: finalHistory.length,
      });

      // Save the updated history to session
      logger.debug("Saving session", { historyLength: finalHistory.length });
      saveSession(finalHistory);
      logger.debug("Session saved");
    } catch (error: any) {
      const errorMessage = `Error: ${formatError(error)}`;
      setMessages((prev) => [
        ...prev,
        {
          role: "system",
          content: errorMessage,
          messageType: "system" as const,
        },
      ]);
    } finally {
      // Stop active time tracking
      telemetryService.stopActiveTime();

      setAbortController(null);
      setIsWaitingForResponse(false);
      setResponseStartTime(null);
      setInputMode(true);
    }
  };

  const handleInterrupt = () => {
    // In remote mode, send interrupt signal to server
    if (isRemoteMode && remoteUrl) {
      // Send a message to interrupt the remote server
      fetch(`${remoteUrl}/message`, {
        method: "POST",
        headers: {
          "Content-Type": "application/json",
        },
        body: JSON.stringify({ message: "" }), // Empty message triggers interrupt
      }).catch((error) => {
        logger.error("Failed to send interrupt to remote server:", error);
      });
      return;
    }

    // Local mode: abort the controller
    if (abortController && isWaitingForResponse) {
      abortController.abort();
      setMessages((prev) => [
        ...prev,
        {
          role: "system",
          content: "[Interrupted by user]",
          messageType: "system" as const,
        },
      ]);
    }
  };

  const handleFileAttached = (filePath: string, content: string) => {
    setAttachedFiles((prev) => [...prev, { path: filePath, content }]);
  };

  const resetChatHistory = async () => {
    const newHistory = await initializeChatHistory({
      resume: false, // Don't resume when resetting
      rule: additionalRules,
    });
    setChatHistory(newHistory);
    setMessages([]);
  };

  const handleToolPermissionResponse = async (
    requestId: string,
    approved: boolean,
    createPolicy?: boolean
  ) => {
    // Capture the current permission request before clearing it
    const currentRequest = activePermissionRequest;

    // Clear the active permission request
    setActivePermissionRequest(null);

    // Handle policy creation if requested
    if (approved && createPolicy && currentRequest) {
      try {
        const { generatePolicyRule, addPolicyToYaml } = await import(
          "../../permissions/policyWriter.js"
        );

        const policyRule = generatePolicyRule(
          currentRequest.toolName,
          currentRequest.toolArgs
        );

        await addPolicyToYaml(policyRule);

        logger.debug(`Policy created: ${policyRule}`);
      } catch (error) {
        logger.error("Failed to create policy", { error });
        // Continue with the approval even if policy creation fails
      }
    }

    // Send response to permission manager
    // The streamChatResponse will handle showing the appropriate message
    // through its normal onToolStart/onToolError flow
    if (approved) {
      toolPermissionManager.approveRequest(requestId);
    } else {
      toolPermissionManager.rejectRequest(requestId);
    }
  };

  return {
    messages,
    setMessages,
    chatHistory,
    setChatHistory,
    isWaitingForResponse,
    responseStartTime,
    inputMode,
    attachedFiles,
    activePermissionRequest,
    handleUserMessage,
    handleInterrupt,
    handleFileAttached,
    resetChatHistory,
    handleToolPermissionResponse,
  };
}<|MERGE_RESOLUTION|>--- conflicted
+++ resolved
@@ -15,9 +15,9 @@
 import { formatError } from "../../util/formatError.js";
 import logger from "../../util/logger.js";
 
+import { initializeChatHistory } from "../../commands/chat.js";
+import { posthogService } from "../../telemetry/posthogService.js";
 import { DisplayMessage } from "../types.js";
-import { posthogService } from "../../telemetry/posthogService.js";
-import { initializeChatHistory } from "../../commands/chat.js";
 
 interface UseChatProps {
   assistant?: AssistantUnrolled;
@@ -60,7 +60,6 @@
         return [];
       }
 
-<<<<<<< HEAD
       // Synchronously initialize chat history to prevent race conditions
       // This ensures system message is always loaded before handleUserMessage runs
       let initialHistory: ChatCompletionMessageParam[] = [];
@@ -75,11 +74,7 @@
 
       // If no session loaded or not resuming, we'll need to add system message
       // We can't make this async, so we'll handle it in the useEffect
-      return initialHistory;
-=======
-      // Initialize with empty array - will be populated asynchronously
       return resume ? loadSession() ?? [] : [];
->>>>>>> c9a4083c
     }
   );
 
@@ -110,7 +105,7 @@
     // If we're in remote mode, we're initialized (will be populated by polling)
     isRemoteMode || (resume && loadSession() !== null)
   );
-  
+
   // Capture initial rules to prevent re-initialization when rules change
   const [initialRules] = useState(additionalRules);
   const [attachedFiles, setAttachedFiles] = useState<
@@ -248,7 +243,13 @@
     initializeHistory();
     // Note: Using initialRules instead of additionalRules to prevent re-initialization
     // when rules change during the conversation
-  }, [isRemoteMode, isChatHistoryInitialized, chatHistory.length, resume, initialRules]);
+  }, [
+    isRemoteMode,
+    isChatHistoryInitialized,
+    chatHistory.length,
+    resume,
+    initialRules,
+  ]);
 
   useEffect(() => {
     // Only handle initial prompt after chat history is initialized
